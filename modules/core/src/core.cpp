/**
 * @file core.cpp
<<<<<<< HEAD
 * @author RoboMaster Vision Community
=======
 * @author zhaoxi (535394140@qq.com)
>>>>>>> 5e60453d
 * @brief
 * @version 1.0
 * @date 2023-04-21
 *
 * @copyright Copyright 2023 (c), zhaoxi
 *
 */

#include <chrono>
#include <cstdarg>
#include <thread>

#include "rmvl/core/str.hpp"
#include "rmvl/core/timer.hpp"
#include "rmvl/core/util.hpp"

namespace rm
{

static constexpr const char *rmvlErrorStr(int status)
{
    switch (status)
    {
    case RMVL_StsOk:
        return "No Error";
    case RMVL_StsBackTrace:
        return "Backtrace";
    case RMVL_StsError:
        return "Unspecified error";
    case RMVL_StsNoMem:
        return "Insufficient memory";
    case RMVL_StsBadArg:
        return "Bad argument";
    case RMVL_StsBadSize:
        return "Incorrect size of the array";
    case RMVL_StsBadFunc:
        return "Incorrect function";
    case RMVL_StsNullPtr:
        return "Null pointer";
    case RMVL_StsNotaNumber:
        return "Not a number (nan)";
    case RMVL_StsDivByZero:
        return "Division by zero occurred";
    case RMVL_StsOutOfRange:
        return "One of the arguments\' values is out of range";
    case RMVL_StsAssert:
        return "Assertion failed";
    case RMVL_StsInvFmt:
        return "Invalid format";
    case RMVL_BadDynamicType:
        return "Bad dynamic_cast type";
    default:
        return "Unknown error/status code";
    }
}

std::string format(const char *fmt, ...)
{
    char buf[1024]{};
    va_list args;
    va_start(args, fmt);
#ifdef _WIN32
    vsprintf_s(buf, fmt, args);
#else
    vsprintf(buf, fmt, args);
#endif
    va_end(args);
    std::string str(buf);
    return str;
}

Exception::Exception(int _code, std::string_view _err, std::string_view _func, std::string_view _file, int _line)
    : code(_code), err(_err), func(_func), file(_file), line(_line)
{
    if (!func.empty())
<<<<<<< HEAD
        msg = format("RMVL %s: %d: \033[31;1merror\033[0m: (%d:%s) in function \"%s\"\n\033[34m"
                     ">>>>>>>> message >>>>>>>>\033[0m\n%s\n\033[34m<<<<<<<< message <<<<<<<<\033[0m\n",
                     file.c_str(), line, code, rmvlErrorStr(code), func.c_str(), err.c_str());
    else
        msg = format("RMVL %s: %d: \033[31;1merror\033[0m: (%d:%s)\n\033[34m"
                     ">>>>>>>> message >>>>>>>>\033[0m\n%s\n\033[34m<<<<<<<< message <<<<<<<<\033[0m\n",
                     file.c_str(), line, code, rmvlErrorStr(code), err.c_str());
=======
        msg = format("RMVL %s:%d: \033[31;1merror\033[0m: (%d:%s) in function \"%s\"\n\033[34m"
                         ">>>>>>>> message >>>>>>>>\033[0m\n%s\n\033[34m<<<<<<<< message <<<<<<<<\033[0m\n",
                         file.c_str(), line, code, rmvlErrorStr(code), func.c_str(), err.c_str());
    else
        msg = format("RMVL %s:%d: \033[31;1merror\033[0m: (%d:%s)\n\033[34m"
                         ">>>>>>>> message >>>>>>>>\033[0m\n%s\n\033[34m<<<<<<<< message <<<<<<<<\033[0m\n",
                         file.c_str(), line, code, rmvlErrorStr(code), err.c_str());
>>>>>>> 5e60453d
}

void error(int _code, std::string_view _err, const char *_func, const char *_file, int _line)
{
    Exception exc(_code, _err, _func, _file, _line);

    RMVL_ERRHANDLE(exc);

#ifdef _GNUC_
#if !defined _clang_ && !defined _APPLE_
    // this suppresses this warning: "noreturn" function does return [enabled by default]
    _builtin_trap();
    // or use infinite loop: for (;;) {}
#endif
#endif // _GNUC_
}

const char *getBuildInformation()
{
    constexpr const char *build_info =
#include "version_string.inc"
        ;
    return build_info;
}

<<<<<<< HEAD
namespace str
{

std::vector<std::string> split(std::string_view str, std::string_view delim)
{
    std::vector<std::string> res;
    if (str.empty())
        return res;
    std::string::size_type start = str.find_first_not_of(delim);
    std::string::size_type index = str.find(delim, start);
    while (index != std::string::npos)
    {
        res.emplace_back(str.substr(start, index - start));
        start = str.find_first_not_of(delim, index);
        index = str.find(delim, start);
    }
    if (start != std::string::npos)
        res.emplace_back(str.substr(start));
    return res;
}

std::string join(const std::vector<std::string> &strs, std::string_view delim)
{
    std::string res{};
    if (strs.empty())
        return res;
    for (const auto &str : strs)
        res += str + delim.data();
    res.pop_back();
    return res;
}

std::string_view strip(std::string_view str)
{
    auto str_begin = str.find_first_not_of(" \t\n\r");
    auto str_end = str.find_last_not_of(" \t\n\r") + 1;
    return str.substr(str_begin, str_end - str_begin);
}

std::string lower(std::string_view str)
{
    std::string res(str);
    for (auto &c : res)
        c = std::tolower(c);
    return res;
}

std::string upper(std::string_view str)
{
    std::string res(str);
    for (auto &c : res)
        c = std::toupper(c);
    return res;
}

} // namespace str

//////////////////////////////////////////// Timer ////////////////////////////////////////////

static std::chrono::steady_clock::time_point g_init_tick = {};

void Timer::reset() { g_init_tick = std::chrono::steady_clock::now(); }

double Timer::now()
{
    return std::chrono::duration_cast<std::chrono::duration<double, std::milli>>(std::chrono::steady_clock::now() - g_init_tick).count();
}

void Timer::sleep_for(double t)
{
    std::this_thread::sleep_for(std::chrono::duration<double, std::milli>(t));
}

void Timer::sleep_until(double t)
{
    auto tick = g_init_tick + std::chrono::duration<double, std::milli>(t);
    std::this_thread::sleep_until(tick);
}

=======
>>>>>>> 5e60453d
} // namespace rm<|MERGE_RESOLUTION|>--- conflicted
+++ resolved
@@ -1,10 +1,6 @@
 /**
  * @file core.cpp
-<<<<<<< HEAD
- * @author RoboMaster Vision Community
-=======
  * @author zhaoxi (535394140@qq.com)
->>>>>>> 5e60453d
  * @brief
  * @version 1.0
  * @date 2023-04-21
@@ -80,15 +76,6 @@
     : code(_code), err(_err), func(_func), file(_file), line(_line)
 {
     if (!func.empty())
-<<<<<<< HEAD
-        msg = format("RMVL %s: %d: \033[31;1merror\033[0m: (%d:%s) in function \"%s\"\n\033[34m"
-                     ">>>>>>>> message >>>>>>>>\033[0m\n%s\n\033[34m<<<<<<<< message <<<<<<<<\033[0m\n",
-                     file.c_str(), line, code, rmvlErrorStr(code), func.c_str(), err.c_str());
-    else
-        msg = format("RMVL %s: %d: \033[31;1merror\033[0m: (%d:%s)\n\033[34m"
-                     ">>>>>>>> message >>>>>>>>\033[0m\n%s\n\033[34m<<<<<<<< message <<<<<<<<\033[0m\n",
-                     file.c_str(), line, code, rmvlErrorStr(code), err.c_str());
-=======
         msg = format("RMVL %s:%d: \033[31;1merror\033[0m: (%d:%s) in function \"%s\"\n\033[34m"
                          ">>>>>>>> message >>>>>>>>\033[0m\n%s\n\033[34m<<<<<<<< message <<<<<<<<\033[0m\n",
                          file.c_str(), line, code, rmvlErrorStr(code), func.c_str(), err.c_str());
@@ -96,7 +83,6 @@
         msg = format("RMVL %s:%d: \033[31;1merror\033[0m: (%d:%s)\n\033[34m"
                          ">>>>>>>> message >>>>>>>>\033[0m\n%s\n\033[34m<<<<<<<< message <<<<<<<<\033[0m\n",
                          file.c_str(), line, code, rmvlErrorStr(code), err.c_str());
->>>>>>> 5e60453d
 }
 
 void error(int _code, std::string_view _err, const char *_func, const char *_file, int _line)
@@ -122,7 +108,6 @@
     return build_info;
 }
 
-<<<<<<< HEAD
 namespace str
 {
 
@@ -202,6 +187,4 @@
     std::this_thread::sleep_until(tick);
 }
 
-=======
->>>>>>> 5e60453d
 } // namespace rm