/**
 * @file armor_match_test.cpp
 * @author RoboMaster Vision Community
 * @brief 装甲板匹配单元测试
 * @version 1.0
 * @date 2022-08-30
 *
 * @copyright Copyright 2023 (c), RoboMaster Vision Community
 *
 */

#include "rmvl/rmvl_modules.hpp"

#ifdef HAVE_RMVL_ARMOR_DETECTOR

#include "armor_detector_test.h"

using namespace rm;

namespace rm_test
{

// 较多追踪器与较少装甲板匹配策略功能验证
TEST_F(ArmorDetectorTest, more_tracker_match_less_armor)
{
    buildArmorImg(cv::Point(200, 800), -5.f);
    buildArmorImg(cv::Point(600, 400), 5.f);
<<<<<<< HEAD
    p_detector->detect(groups, src, RED, GyroData(), Timer::now());
    resetImg();
    buildArmorImg(cv::Point(610, 405), 3.f);
    auto info = p_detector->detect(groups, src, RED, GyroData(), Timer::now());
=======
    p_detector->detect(groups, src, RED, ImuData(), timer.now());
    resetImg();
    buildArmorImg(cv::Point(610, 405), 3.f);
    auto info = p_detector->detect(groups, src, RED, ImuData(), timer.now());
>>>>>>> b0f9ee30

    auto &trackers = groups.front()->data();
    EXPECT_EQ(info.combos.size(), 1);
    EXPECT_EQ(trackers.size(), 2);

    EXPECT_EQ(trackers[0]->getVanishNumber(), 1);
    EXPECT_EQ(trackers[1]->getVanishNumber(), 0);
}

// 追踪器与同等装甲板匹配策略功能验证
TEST_F(ArmorDetectorTest, tracker_match_an_equal_number_of_armor)
{
    // 1 追踪器 1 帧间距离较近的装甲板
    buildArmorImg(cv::Point(200, 800), -5.f);
<<<<<<< HEAD
    auto info = p_detector->detect(groups, src, RED, GyroData(), Timer::now());
    resetImg();
    buildArmorImg(cv::Point(210, 805), -7.f);
    p_detector->detect(groups, src, RED, GyroData(), Timer::now());
=======
    auto info = p_detector->detect(groups, src, RED, ImuData(), timer.now());
    resetImg();
    buildArmorImg(cv::Point(210, 805), -7.f);
    p_detector->detect(groups, src, RED, ImuData(), timer.now());
>>>>>>> b0f9ee30

    auto &trackers = groups.front()->data();

    EXPECT_EQ(trackers.front()->getVanishNumber(), 0);
    // 1 追踪器 1 帧间距离较远的装甲板
    resetImg();
    resetDetector();
    buildArmorImg(cv::Point(200, 800), -5.f);
<<<<<<< HEAD
    info = p_detector->detect(groups, src, RED, GyroData(), Timer::now());
    resetImg();
    buildArmorImg(cv::Point(1000, 200), -7.f);
    info = p_detector->detect(groups, src, RED, GyroData(), Timer::now());
=======
    info = p_detector->detect(groups, src, RED, ImuData(), timer.now());
    resetImg();
    buildArmorImg(cv::Point(1000, 200), -7.f);
    info = p_detector->detect(groups, src, RED, ImuData(), timer.now());
>>>>>>> b0f9ee30

    trackers = groups.front()->data();
    EXPECT_EQ(info.combos.size(), 1);
    EXPECT_EQ(trackers.size(), 2);

    EXPECT_EQ(trackers[0]->getVanishNumber(), 1);
    EXPECT_EQ(trackers[1]->getVanishNumber(), 0);
}

// 较少追踪器与较多装甲板匹配策略功能验证
TEST_F(ArmorDetectorTest, less_tracker_match_more_armor)
{
    buildArmorImg(cv::Point(600, 400), 5.f);
<<<<<<< HEAD
    auto info = p_detector->detect(groups, src, RED, GyroData(), Timer::now());
    resetImg();
    buildArmorImg(cv::Point(200, 800), -5.f);
    buildArmorImg(cv::Point(610, 405), 3.f);
    info = p_detector->detect(groups, src, RED, GyroData(), Timer::now());
=======
    auto info = p_detector->detect(groups, src, RED, ImuData(), timer.now());
    resetImg();
    buildArmorImg(cv::Point(200, 800), -5.f);
    buildArmorImg(cv::Point(610, 405), 3.f);
    info = p_detector->detect(groups, src, RED, ImuData(), timer.now());
>>>>>>> b0f9ee30

    auto &trackers = groups.front()->data();
    EXPECT_EQ(info.combos.size(), 2);
    EXPECT_EQ(trackers.size(), 2);

    EXPECT_EQ(trackers[0]->getVanishNumber(), 0);
    EXPECT_EQ(trackers[1]->getVanishNumber(), 0);
}

} // namespace rm_test

#endif // HAVE_RMVL_ARMOR_DETECTOR<|MERGE_RESOLUTION|>--- conflicted
+++ resolved
@@ -25,17 +25,10 @@
 {
     buildArmorImg(cv::Point(200, 800), -5.f);
     buildArmorImg(cv::Point(600, 400), 5.f);
-<<<<<<< HEAD
-    p_detector->detect(groups, src, RED, GyroData(), Timer::now());
+    p_detector->detect(groups, src, RED, ImuData(), Timer::now());
     resetImg();
     buildArmorImg(cv::Point(610, 405), 3.f);
-    auto info = p_detector->detect(groups, src, RED, GyroData(), Timer::now());
-=======
-    p_detector->detect(groups, src, RED, ImuData(), timer.now());
-    resetImg();
-    buildArmorImg(cv::Point(610, 405), 3.f);
-    auto info = p_detector->detect(groups, src, RED, ImuData(), timer.now());
->>>>>>> b0f9ee30
+    auto info = p_detector->detect(groups, src, RED, ImuData(), Timer::now());
 
     auto &trackers = groups.front()->data();
     EXPECT_EQ(info.combos.size(), 1);
@@ -50,17 +43,10 @@
 {
     // 1 追踪器 1 帧间距离较近的装甲板
     buildArmorImg(cv::Point(200, 800), -5.f);
-<<<<<<< HEAD
-    auto info = p_detector->detect(groups, src, RED, GyroData(), Timer::now());
+    auto info = p_detector->detect(groups, src, RED, ImuData(), Timer::now());
     resetImg();
     buildArmorImg(cv::Point(210, 805), -7.f);
-    p_detector->detect(groups, src, RED, GyroData(), Timer::now());
-=======
-    auto info = p_detector->detect(groups, src, RED, ImuData(), timer.now());
-    resetImg();
-    buildArmorImg(cv::Point(210, 805), -7.f);
-    p_detector->detect(groups, src, RED, ImuData(), timer.now());
->>>>>>> b0f9ee30
+    p_detector->detect(groups, src, RED, ImuData(), Timer::now());
 
     auto &trackers = groups.front()->data();
 
@@ -69,17 +55,10 @@
     resetImg();
     resetDetector();
     buildArmorImg(cv::Point(200, 800), -5.f);
-<<<<<<< HEAD
-    info = p_detector->detect(groups, src, RED, GyroData(), Timer::now());
+    info = p_detector->detect(groups, src, RED, ImuData(), Timer::now());
     resetImg();
     buildArmorImg(cv::Point(1000, 200), -7.f);
-    info = p_detector->detect(groups, src, RED, GyroData(), Timer::now());
-=======
-    info = p_detector->detect(groups, src, RED, ImuData(), timer.now());
-    resetImg();
-    buildArmorImg(cv::Point(1000, 200), -7.f);
-    info = p_detector->detect(groups, src, RED, ImuData(), timer.now());
->>>>>>> b0f9ee30
+    info = p_detector->detect(groups, src, RED, ImuData(), Timer::now());
 
     trackers = groups.front()->data();
     EXPECT_EQ(info.combos.size(), 1);
@@ -93,19 +72,11 @@
 TEST_F(ArmorDetectorTest, less_tracker_match_more_armor)
 {
     buildArmorImg(cv::Point(600, 400), 5.f);
-<<<<<<< HEAD
-    auto info = p_detector->detect(groups, src, RED, GyroData(), Timer::now());
+    auto info = p_detector->detect(groups, src, RED, ImuData(), Timer::now());
     resetImg();
     buildArmorImg(cv::Point(200, 800), -5.f);
     buildArmorImg(cv::Point(610, 405), 3.f);
-    info = p_detector->detect(groups, src, RED, GyroData(), Timer::now());
-=======
-    auto info = p_detector->detect(groups, src, RED, ImuData(), timer.now());
-    resetImg();
-    buildArmorImg(cv::Point(200, 800), -5.f);
-    buildArmorImg(cv::Point(610, 405), 3.f);
-    info = p_detector->detect(groups, src, RED, ImuData(), timer.now());
->>>>>>> b0f9ee30
+    info = p_detector->detect(groups, src, RED, ImuData(), Timer::now());
 
     auto &trackers = groups.front()->data();
     EXPECT_EQ(info.combos.size(), 2);
