--- conflicted
+++ resolved
@@ -63,11 +63,7 @@
         cv::projectPoints(world_points, rvec, tvec, cameraMatrix, distCoeffs, imagePoints);
         auto p_left = rm::LightBlob::make_feature(imagePoints[1], imagePoints[0], 10);
         auto p_right = rm::LightBlob::make_feature(imagePoints[2], imagePoints[3], 10);
-<<<<<<< HEAD
-        return rm::Armor::make_combo(p_left, p_right, rm::GyroData(), rm::Timer::now(), rm::ArmorSizeType::SMALL);
-=======
-        return rm::Armor::make_combo(p_left, p_right, rm::ImuData(), rm::timer.now(), rm::ArmorSizeType::SMALL);
->>>>>>> b0f9ee30
+        return rm::Armor::make_combo(p_left, p_right, rm::ImuData(), rm::Timer::now(), rm::ArmorSizeType::SMALL);
     }
 };
 
