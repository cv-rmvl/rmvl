/* Copyright (C) 2013-2016, The Regents of The University of Michigan.
All rights reserved.
This software was developed in the APRIL Robotics Lab under the
direction of Edwin Olson, ebolson@umich.edu. This software may be
available under alternative licensing terms; contact the address above.
Redistribution and use in source and binary forms, with or without
modification, are permitted provided that the following conditions are met:
1. Redistributions of source code must retain the above copyright notice, this
   list of conditions and the following disclaimer.
2. Redistributions in binary form must reproduce the above copyright notice,
   this list of conditions and the following disclaimer in the documentation
   and/or other materials provided with the distribution.
THIS SOFTWARE IS PROVIDED BY THE COPYRIGHT HOLDERS AND CONTRIBUTORS "AS IS" AND
ANY EXPRESS OR IMPLIED WARRANTIES, INCLUDING, BUT NOT LIMITED TO, THE IMPLIED
WARRANTIES OF MERCHANTABILITY AND FITNESS FOR A PARTICULAR PURPOSE ARE
DISCLAIMED. IN NO EVENT SHALL THE COPYRIGHT OWNER OR CONTRIBUTORS BE LIABLE FOR
ANY DIRECT, INDIRECT, INCIDENTAL, SPECIAL, EXEMPLARY, OR CONSEQUENTIAL DAMAGES
(INCLUDING, BUT NOT LIMITED TO, PROCUREMENT OF SUBSTITUTE GOODS OR SERVICES;
LOSS OF USE, DATA, OR PROFITS; OR BUSINESS INTERRUPTION) HOWEVER CAUSED AND
ON ANY THEORY OF LIABILITY, WHETHER IN CONTRACT, STRICT LIABILITY, OR TORT
(INCLUDING NEGLIGENCE OR OTHERWISE) ARISING IN ANY WAY OUT OF THE USE OF THIS
SOFTWARE, EVEN IF ADVISED OF THE POSSIBILITY OF SUCH DAMAGE.
The views and conclusions contained in the software and documentation are those
of the authors and should not be interpreted as representing official policies,
either expressed or implied, of the Regents of The University of Michigan.
*/

#include <stdio.h>
#include <stdlib.h>
#include <string.h>
#include <stdarg.h>
#include <assert.h>
#include <math.h>
#include <float.h>

#include "common/math_util.h"
#include "common/svd22.h"
#include "common/matd.h"
#include "common/debug_print.h"

// a matd_t with rows=0 cols=0 is a SCALAR.

// to ease creating mati, matf, etc. in the future.
#define TYPE double

matd_t *matd_create(int rows, int cols)
{
    assert(rows >= 0);
    assert(cols >= 0);

    if (rows == 0 || cols == 0)
        return matd_create_scalar(0);

    matd_t *m = calloc(1, sizeof(matd_t));
    m->nrows = rows;
    m->ncols = cols;
    m->data = calloc(rows * cols, sizeof(double));

    return m;
}

matd_t *matd_create_scalar(TYPE v)
{
    matd_t *m = calloc(1, sizeof(matd_t));
<<<<<<< HEAD
=======
    m->nrows = 0;
    m->ncols = 0;
>>>>>>> 5e60453d
    m->data = calloc(1, sizeof(double));
    m->data[0] = v;

    return m;
}

matd_t *matd_create_data(int rows, int cols, const TYPE *data)
{
    if (rows == 0 || cols == 0)
        return matd_create_scalar(data[0]);

    matd_t *m = matd_create(rows, cols);
    for (int i = 0; i < rows * cols; i++)
        m->data[i] = data[i];

    return m;
}

matd_t *matd_create_dataf(int rows, int cols, const float *data)
{
    if (rows == 0 || cols == 0)
        return matd_create_scalar(data[0]);

    matd_t *m = matd_create(rows, cols);
    for (int i = 0; i < rows * cols; i++)
        m->data[i] = (double)data[i];

    return m;
}

matd_t *matd_identity(int dim)
{
    if (dim == 0)
        return matd_create_scalar(1);

    matd_t *m = matd_create(dim, dim);
    for (int i = 0; i < dim; i++)
        MATD_EL(m, i, i) = 1;

    return m;
}

// row and col are zero-based
TYPE matd_get(const matd_t *m, unsigned int row, unsigned int col)
{
    assert(m != NULL);
    assert(!matd_is_scalar(m));
    assert(row < m->nrows);
    assert(col < m->ncols);

    return MATD_EL(m, row, col);
}

// row and col are zero-based
void matd_put(matd_t *m, unsigned int row, unsigned int col, TYPE value)
{
    assert(m != NULL);

    if (matd_is_scalar(m)) {
        matd_put_scalar(m, value);
        return;
    }

    assert(row < m->nrows);
    assert(col < m->ncols);

    MATD_EL(m, row, col) = value;
}

TYPE matd_get_scalar(const matd_t *m)
{
    assert(m != NULL);
    assert(matd_is_scalar(m));

    return (m->data[0]);
}

void matd_put_scalar(matd_t *m, TYPE value)
{
    assert(m != NULL);
    assert(matd_is_scalar(m));

    m->data[0] = value;
}

matd_t *matd_copy(const matd_t *m)
{
    assert(m != NULL);

    matd_t *x = matd_create(m->nrows, m->ncols);
    if (matd_is_scalar(m))
        x->data[0] = m->data[0];
    else
        memcpy(x->data, m->data, sizeof(TYPE)*m->ncols*m->nrows);

    return x;
}

matd_t *matd_select(const matd_t * a, unsigned int r0, int r1, unsigned int c0, int c1)
{
    assert(a != NULL);

    assert(r0 < a->nrows);
    assert(c0 < a->ncols);

    int nrows = r1 - r0 + 1;
    int ncols = c1 - c0 + 1;

    matd_t * r = matd_create(nrows, ncols);

    for (int row = r0; row <= r1; row++)
        for (int col = c0; col <= c1; col++)
            MATD_EL(r,row-r0,col-c0) = MATD_EL(a,row,col);

    return r;
}

void matd_print(const matd_t *m, const char *fmt)
{
    assert(m != NULL);
    assert(fmt != NULL);

    if (matd_is_scalar(m)) {
        printf(fmt, MATD_EL(m, 0, 0));
        printf("\n");
    } else {
        for (unsigned int i = 0; i < m->nrows; i++) {
            for (unsigned int j = 0; j < m->ncols; j++) {
                printf(fmt, MATD_EL(m, i, j));
            }
            printf("\n");
        }
    }
}

void matd_print_transpose(const matd_t *m, const char *fmt)
{
    assert(m != NULL);
    assert(fmt != NULL);

    if (matd_is_scalar(m)) {
        printf(fmt, MATD_EL(m, 0, 0));
        printf("\n");
    } else {
        for (unsigned int j = 0; j < m->ncols; j++) {
            for (unsigned int i = 0; i < m->nrows; i++) {
                printf(fmt, MATD_EL(m, i, j));
            }
            printf("\n");
        }
    }
}

void matd_destroy(matd_t *m)
{
    if (!m)
        return;

    assert(m->data != NULL);
    free(m->data);
    free(m);
}

matd_t *matd_multiply(const matd_t *a, const matd_t *b)
{
    assert(a != NULL);
    assert(b != NULL);

    if (matd_is_scalar(a))
        return matd_scale(b, a->data[0]);
    if (matd_is_scalar(b))
        return matd_scale(a, b->data[0]);

    assert(a->ncols == b->nrows);
    matd_t *m = matd_create(a->nrows, b->ncols);

    for (unsigned int i = 0; i < m->nrows; i++) {
        for (unsigned int j = 0; j < m->ncols; j++) {
            TYPE acc = 0;
            for (unsigned int k = 0; k < a->ncols; k++) {
                acc += MATD_EL(a, i, k) * MATD_EL(b, k, j);
            }
            MATD_EL(m, i, j) = acc;
        }
    }

    return m;
}

matd_t *matd_scale(const matd_t *a, double s)
{
    assert(a != NULL);

    if (matd_is_scalar(a))
        return matd_create_scalar(a->data[0] * s);

    matd_t *m = matd_create(a->nrows, a->ncols);

    for (unsigned int i = 0; i < m->nrows; i++) {
        for (unsigned int j = 0; j < m->ncols; j++) {
            MATD_EL(m, i, j) = s * MATD_EL(a, i, j);
        }
    }

    return m;
}

void matd_scale_inplace(matd_t *a, double s)
{
    assert(a != NULL);

    if (matd_is_scalar(a)) {
        a->data[0] *= s;
        return;
    }

    for (unsigned int i = 0; i < a->nrows; i++) {
        for (unsigned int j = 0; j < a->ncols; j++) {
            MATD_EL(a, i, j) *= s;
        }
    }
}

matd_t *matd_add(const matd_t *a, const matd_t *b)
{
    assert(a != NULL);
    assert(b != NULL);
    assert(a->nrows == b->nrows);
    assert(a->ncols == b->ncols);

    if (matd_is_scalar(a))
        return matd_create_scalar(a->data[0] + b->data[0]);

    matd_t *m = matd_create(a->nrows, a->ncols);

    for (unsigned int i = 0; i < m->nrows; i++) {
        for (unsigned int j = 0; j < m->ncols; j++) {
            MATD_EL(m, i, j) = MATD_EL(a, i, j) + MATD_EL(b, i, j);
        }
    }

    return m;
}

void matd_add_inplace(matd_t *a, const matd_t *b)
{
    assert(a != NULL);
    assert(b != NULL);
    assert(a->nrows == b->nrows);
    assert(a->ncols == b->ncols);

    if (matd_is_scalar(a)) {
        a->data[0] += b->data[0];
        return;
    }

    for (unsigned int i = 0; i < a->nrows; i++) {
        for (unsigned int j = 0; j < a->ncols; j++) {
            MATD_EL(a, i, j) += MATD_EL(b, i, j);
        }
    }
}


matd_t *matd_subtract(const matd_t *a, const matd_t *b)
{
    assert(a != NULL);
    assert(b != NULL);
    assert(a->nrows == b->nrows);
    assert(a->ncols == b->ncols);

    if (matd_is_scalar(a))
        return matd_create_scalar(a->data[0] - b->data[0]);

    matd_t *m = matd_create(a->nrows, a->ncols);

    for (unsigned int i = 0; i < m->nrows; i++) {
        for (unsigned int j = 0; j < m->ncols; j++) {
            MATD_EL(m, i, j) = MATD_EL(a, i, j) - MATD_EL(b, i, j);
        }
    }

    return m;
}

void matd_subtract_inplace(matd_t *a, const matd_t *b)
{
    assert(a != NULL);
    assert(b != NULL);
    assert(a->nrows == b->nrows);
    assert(a->ncols == b->ncols);

    if (matd_is_scalar(a)) {
        a->data[0] -= b->data[0];
        return;
    }

    for (unsigned int i = 0; i < a->nrows; i++) {
        for (unsigned int j = 0; j < a->ncols; j++) {
            MATD_EL(a, i, j) -= MATD_EL(b, i, j);
        }
    }
}


matd_t *matd_transpose(const matd_t *a)
{
    assert(a != NULL);

    if (matd_is_scalar(a))
        return matd_create_scalar(a->data[0]);

    matd_t *m = matd_create(a->ncols, a->nrows);

    for (unsigned int i = 0; i < a->nrows; i++) {
        for (unsigned int j = 0; j < a->ncols; j++) {
            MATD_EL(m, j, i) = MATD_EL(a, i, j);
        }
    }
    return m;
}

static
double matd_det_general(const matd_t *a)
{
    // Use LU decompositon to calculate the determinant
    matd_plu_t *mlu = matd_plu(a);
    matd_t *L = matd_plu_l(mlu);
    matd_t *U = matd_plu_u(mlu);

    // The determinants of the L and U matrices are the products of
    // their respective diagonal elements
    double detL = 1; double detU = 1;
    for (unsigned int i = 0; i < a->nrows; i++) {
        detL *= matd_get(L, i, i);
        detU *= matd_get(U, i, i);
    }

    // The determinant of a can be calculated as
    //     epsilon*det(L)*det(U),
    // where epsilon is just the sign of the corresponding permutation
    // (which is +1 for an even number of permutations and is -1
    // for an uneven number of permutations).
    double det = mlu->pivsign * detL * detU;

    // Cleanup
    matd_plu_destroy(mlu);
    matd_destroy(L);
    matd_destroy(U);

    return det;
}

double matd_det(const matd_t *a)
{
    assert(a != NULL);
    assert(a->nrows == a->ncols);

    switch(a->nrows) {
        case 0:
            // scalar: invalid
            assert(a->nrows > 0);
            break;

        case 1:
            // 1x1 matrix
            return a->data[0];

        case 2:
            // 2x2 matrix
            return a->data[0] * a->data[3] - a->data[1] * a->data[2];

        case 3:
            // 3x3 matrix
            return  a->data[0]*a->data[4]*a->data[8]
                - a->data[0]*a->data[5]*a->data[7]
                + a->data[1]*a->data[5]*a->data[6]
                - a->data[1]*a->data[3]*a->data[8]
                + a->data[2]*a->data[3]*a->data[7]
                - a->data[2]*a->data[4]*a->data[6];

        case 4: {
            // 4x4 matrix
            double m00 = MATD_EL(a,0,0), m01 = MATD_EL(a,0,1), m02 = MATD_EL(a,0,2), m03 = MATD_EL(a,0,3);
            double m10 = MATD_EL(a,1,0), m11 = MATD_EL(a,1,1), m12 = MATD_EL(a,1,2), m13 = MATD_EL(a,1,3);
            double m20 = MATD_EL(a,2,0), m21 = MATD_EL(a,2,1), m22 = MATD_EL(a,2,2), m23 = MATD_EL(a,2,3);
            double m30 = MATD_EL(a,3,0), m31 = MATD_EL(a,3,1), m32 = MATD_EL(a,3,2), m33 = MATD_EL(a,3,3);

            return m00 * m11 * m22 * m33 - m00 * m11 * m23 * m32 -
                m00 * m21 * m12 * m33 + m00 * m21 * m13 * m32 + m00 * m31 * m12 * m23 -
                m00 * m31 * m13 * m22 - m10 * m01 * m22 * m33 +
                m10 * m01 * m23 * m32 + m10 * m21 * m02 * m33 -
                m10 * m21 * m03 * m32 - m10 * m31 * m02 * m23 +
                m10 * m31 * m03 * m22 + m20 * m01 * m12 * m33 -
                m20 * m01 * m13 * m32 - m20 * m11 * m02 * m33 +
                m20 * m11 * m03 * m32 + m20 * m31 * m02 * m13 -
                m20 * m31 * m03 * m12 - m30 * m01 * m12 * m23 +
                m30 * m01 * m13 * m22 + m30 * m11 * m02 * m23 -
                m30 * m11 * m03 * m22 - m30 * m21 * m02 * m13 +
                m30 * m21 * m03 * m12;
        }

        default:
            return matd_det_general(a);
    }

    assert(0);
    return 0;
}

// returns NULL if the matrix is (exactly) singular. Caller is
// otherwise responsible for knowing how to cope with badly
// conditioned matrices.
matd_t *matd_inverse(const matd_t *x)
{
    matd_t *m = NULL;

    assert(x != NULL);
    assert(x->nrows == x->ncols);

    if (matd_is_scalar(x)) {
        if (x->data[0] == 0)
            return NULL;

        return matd_create_scalar(1.0 / x->data[0]);
    }

    switch(x->nrows) {
        case 1: {
            double det = x->data[0];
            if (det == 0)
                return NULL;

            double invdet = 1.0 / det;

            m = matd_create(x->nrows, x->nrows);
            MATD_EL(m, 0, 0) = 1.0 * invdet;
            return m;
        }

        case 2: {
            double det = x->data[0] * x->data[3] - x->data[1] * x->data[2];
            if (det == 0)
                return NULL;

            double invdet = 1.0 / det;

            m = matd_create(x->nrows, x->nrows);
            MATD_EL(m, 0, 0) = MATD_EL(x, 1, 1) * invdet;
            MATD_EL(m, 0, 1) = - MATD_EL(x, 0, 1) * invdet;
            MATD_EL(m, 1, 0) = - MATD_EL(x, 1, 0) * invdet;
            MATD_EL(m, 1, 1) = MATD_EL(x, 0, 0) * invdet;
            return m;
        }

        default: {
            matd_plu_t *plu = matd_plu(x);

            matd_t *inv = NULL;
            if (!plu->singular) {
                matd_t *ident = matd_identity(x->nrows);
                inv = matd_plu_solve(plu, ident);
                matd_destroy(ident);
            }

            matd_plu_destroy(plu);

            return inv;
        }
    }

    return NULL; // unreachable
}



// TODO Optimization: Some operations we could perform in-place,
// saving some memory allocation work. E.g., ADD, SUBTRACT. Just need
// to make sure that we don't do an in-place modification on a matrix
// that was an input argument!

// handle right-associative operators, greedily consuming them. These
// include transpose and inverse. This is called by the main recursion
// method.
static inline matd_t *matd_op_gobble_right(const char *expr, int *pos, matd_t *acc, matd_t **garb, int *garbpos)
{
    while (expr[*pos] != 0) {

        switch (expr[*pos]) {

            case '\'': {
                assert(acc != NULL); // either a syntax error or a math op failed, producing null
                matd_t *res = matd_transpose(acc);
                garb[*garbpos] = res;
                (*garbpos)++;
                acc = res;

                (*pos)++;
                break;
            }

                // handle inverse ^-1. No other exponents are allowed.
            case '^': {
                assert(acc != NULL);
                assert(expr[*pos+1] == '-');
                assert(expr[*pos+2] == '1');

                matd_t *res = matd_inverse(acc);
                garb[*garbpos] = res;
                (*garbpos)++;
                acc = res;

                (*pos)+=3;
                break;
            }

            default:
                return acc;
        }
    }

    return acc;
}

// @garb, garbpos  A list of every matrix allocated during evaluation... used to assist cleanup.
// @oneterm: we should return at the end of this term (i.e., stop at a PLUS, MINUS, LPAREN).
static matd_t *matd_op_recurse(const char *expr, int *pos, matd_t *acc, matd_t **args, int *argpos,
                               matd_t **garb, int *garbpos, int oneterm)
{
    while (expr[*pos] != 0) {

        switch (expr[*pos]) {

            case '(': {
                if (oneterm && acc != NULL)
                    return acc;
                (*pos)++;
                matd_t *rhs = matd_op_recurse(expr, pos, NULL, args, argpos, garb, garbpos, 0);
                rhs = matd_op_gobble_right(expr, pos, rhs, garb, garbpos);

                if (acc == NULL) {
                    acc = rhs;
                } else {
                    matd_t *res = matd_multiply(acc, rhs);
                    garb[*garbpos] = res;
                    (*garbpos)++;
                    acc = res;
                }

                break;
            }

            case ')': {
                if (oneterm)
                    return acc;

                (*pos)++;
                return acc;
            }

            case '*': {
                (*pos)++;

                matd_t *rhs = matd_op_recurse(expr, pos, NULL, args, argpos, garb, garbpos, 1);
                rhs = matd_op_gobble_right(expr, pos, rhs, garb, garbpos);

                if (acc == NULL) {
                    acc = rhs;
                } else {
                    matd_t *res = matd_multiply(acc, rhs);
                    garb[*garbpos] = res;
                    (*garbpos)++;
                    acc = res;
                }

                break;
            }

            case 'F': {
                matd_t *rhs = args[*argpos];
                garb[*garbpos] = rhs;
                (*garbpos)++;

                (*pos)++;
                (*argpos)++;

                rhs = matd_op_gobble_right(expr, pos, rhs, garb, garbpos);

                if (acc == NULL) {
                    acc = rhs;
                } else {
                    matd_t *res = matd_multiply(acc, rhs);
                    garb[*garbpos] = res;
                    (*garbpos)++;
                    acc = res;
                }

                break;
            }

            case 'M': {
                matd_t *rhs = args[*argpos];

                (*pos)++;
                (*argpos)++;

                rhs = matd_op_gobble_right(expr, pos, rhs, garb, garbpos);

                if (acc == NULL) {
                    acc = rhs;
                } else {
                    matd_t *res = matd_multiply(acc, rhs);
                    garb[*garbpos] = res;
                    (*garbpos)++;
                    acc = res;
                }

                break;
            }

/*
  case 'D': {
  int rows = expr[*pos+1]-'0';
  int cols = expr[*pos+2]-'0';

  matd_t *rhs = matd_create(rows, cols);

  break;
  }
*/
                // a constant (SCALAR) defined inline. Treat just like M, creating a matd_t on the fly.
            case '0':
            case '1':
            case '2':
            case '3':
            case '4':
            case '5':
            case '6':
            case '7':
            case '8':
            case '9':
            case '.': {
                const char *start = &expr[*pos];
                char *end;
                double s = strtod(start, &end);
                (*pos) += (end - start);
                matd_t *rhs = matd_create_scalar(s);
                garb[*garbpos] = rhs;
                (*garbpos)++;

                rhs = matd_op_gobble_right(expr, pos, rhs, garb, garbpos);

                if (acc == NULL) {
                    acc = rhs;
                } else {
                    matd_t *res = matd_multiply(acc, rhs);
                    garb[*garbpos] = res;
                    (*garbpos)++;
                    acc = res;
                }

                break;
            }

            case '+': {
                if (oneterm && acc != NULL)
                    return acc;

                // don't support unary plus
                assert(acc != NULL);
                (*pos)++;
                matd_t *rhs = matd_op_recurse(expr, pos, NULL, args, argpos, garb, garbpos, 1);
                rhs = matd_op_gobble_right(expr, pos, rhs, garb, garbpos);

                matd_t *res = matd_add(acc, rhs);

                garb[*garbpos] = res;
                (*garbpos)++;
                acc = res;
                break;
            }

            case '-': {
                if (oneterm && acc != NULL)
                    return acc;

                if (acc == NULL) {
                    // unary minus
                    (*pos)++;
                    matd_t *rhs = matd_op_recurse(expr, pos, NULL, args, argpos, garb, garbpos, 1);
                    rhs = matd_op_gobble_right(expr, pos, rhs, garb, garbpos);

                    matd_t *res = matd_scale(rhs, -1);
                    garb[*garbpos] = res;
                    (*garbpos)++;
                    acc = res;
                } else {
                    // subtract
                    (*pos)++;
                    matd_t *rhs = matd_op_recurse(expr, pos, NULL, args, argpos, garb, garbpos, 1);
                    rhs = matd_op_gobble_right(expr, pos, rhs, garb, garbpos);

                    matd_t *res = matd_subtract(acc, rhs);
                    garb[*garbpos] = res;
                    (*garbpos)++;
                    acc = res;
                }
                break;
            }

            case ' ': {
                // nothing to do. spaces are meaningless.
                (*pos)++;
                break;
            }

            default: {
                debug_print("Unknown character: '%c'\n", expr[*pos]);
                assert(expr[*pos] != expr[*pos]);
            }
        }
    }
    return acc;
}

// always returns a new matrix.
matd_t *matd_op(const char *expr, ...)
{
    int nargs = 0;
    int exprlen = 0;

    assert(expr != NULL);

    for (const char *p = expr; *p != 0; p++) {
        if (*p == 'M' || *p == 'F')
            nargs++;
        exprlen++;
    }

    assert(nargs > 0);

    if (!exprlen) // expr = ""
        return NULL;

    va_list ap;
    va_start(ap, expr);

    matd_t **args = malloc(sizeof(matd_t*)*nargs);
    for (int i = 0; i < nargs; i++) {
        args[i] = va_arg(ap, matd_t*);
        // XXX: sanity check argument; emit warning/error if args[i]
        // doesn't look like a matd_t*.
    }

    va_end(ap);

    int pos = 0;
    int argpos = 0;
    int garbpos = 0;

    // can't create more than 2 new result per character
    // one result, and possibly one argument to free
    matd_t **garb = malloc(sizeof(matd_t*)*2*exprlen);

    matd_t *res = matd_op_recurse(expr, &pos, NULL, args, &argpos, garb, &garbpos, 0);
    free(args);

    // 'res' may need to be freed as part of garbage collection (i.e. expr = "F")
    matd_t *res_copy = (res ? matd_copy(res) : NULL);

    for (int i = 0; i < garbpos; i++) {
        matd_destroy(garb[i]);
    }
    free(garb);

    return res_copy;
}

double matd_vec_mag(const matd_t *a)
{
    assert(a != NULL);
    assert(matd_is_vector(a));

    double mag = 0.0;
    int len = a->nrows*a->ncols;
    for (int i = 0; i < len; i++)
        mag += sq(a->data[i]);
    return sqrt(mag);
}

double matd_vec_dist(const matd_t *a, const matd_t *b)
{
    assert(a != NULL);
    assert(b != NULL);
    assert(matd_is_vector(a) && matd_is_vector(b));
    assert(a->nrows*a->ncols == b->nrows*b->ncols);

    int lena = a->nrows*a->ncols;
    return matd_vec_dist_n(a, b, lena);
}

double matd_vec_dist_n(const matd_t *a, const matd_t *b, int n)
{
    assert(a != NULL);
    assert(b != NULL);
    assert(matd_is_vector(a) && matd_is_vector(b));

    int lena = a->nrows*a->ncols;
    int lenb = b->nrows*b->ncols;

    assert(n <= lena && n <= lenb);
    (void)lena;
    (void)lenb;

    double mag = 0.0;
    for (int i = 0; i < n; i++)
        mag += sq(a->data[i] - b->data[i]);
    return sqrt(mag);
}

// find the index of the off-diagonal element with the largest mag
static inline int max_idx(const matd_t *A, int row, int maxcol)
{
    int maxi = 0;
    double maxv = -1;

    for (int i = 0; i < maxcol; i++) {
        if (i == row)
            continue;
        double v = fabs(MATD_EL(A, row, i));
        if (v > maxv) {
            maxi = i;
            maxv = v;
        }
    }

    return maxi;
}

double matd_vec_dot_product(const matd_t *a, const matd_t *b)
{
    assert(a != NULL);
    assert(b != NULL);
    assert(matd_is_vector(a) && matd_is_vector(b));
    int adim = a->ncols*a->nrows;
    int bdim = b->ncols*b->nrows;
    assert(adim == bdim);
    (void)bdim;

    double acc = 0;
    for (int i = 0; i < adim; i++) {
        acc += a->data[i] * b->data[i];
    }
    return acc;
}


matd_t *matd_vec_normalize(const matd_t *a)
{
    assert(a != NULL);
    assert(matd_is_vector(a));

    double mag = matd_vec_mag(a);
    assert(mag > 0);

    matd_t *b = matd_create(a->nrows, a->ncols);

    int len = a->nrows*a->ncols;
    for(int i = 0; i < len; i++)
        b->data[i] = a->data[i] / mag;

    return b;
}

matd_t *matd_crossproduct(const matd_t *a, const matd_t *b)
{ // only defined for vecs (col or row) of length 3
    assert(a != NULL);
    assert(b != NULL);
    assert(matd_is_vector_len(a, 3) && matd_is_vector_len(b, 3));

    matd_t * r = matd_create(a->nrows, a->ncols);

    r->data[0] = a->data[1] * b->data[2] - a->data[2] * b->data[1];
    r->data[1] = a->data[2] * b->data[0] - a->data[0] * b->data[2];
    r->data[2] = a->data[0] * b->data[1] - a->data[1] * b->data[0];

    return r;
}

TYPE matd_err_inf(const matd_t *a, const matd_t *b)
{
    assert(a->nrows == b->nrows);
    assert(a->ncols == b->ncols);

    TYPE maxf = 0;

    for (unsigned int i = 0; i < a->nrows; i++) {
        for (unsigned int j = 0; j < a->ncols; j++) {
            TYPE av = MATD_EL(a, i, j);
            TYPE bv = MATD_EL(b, i, j);

            TYPE err = fabs(av - bv);
            maxf = fmax(maxf, err);
        }
    }

    return maxf;
}

// Computes an SVD for square or tall matrices. This code doesn't work
// for wide matrices, because the bidiagonalization results in one
// non-zero element too far to the right for us to rotate away.
//
// Caller is responsible for destroying U, S, and V.
static matd_svd_t matd_svd_tall(matd_t *A, int flags)
{
    matd_t *B = matd_copy(A);

    // Apply householder reflections on each side to reduce A to
    // bidiagonal form. Specifically:
    //
    // A = LS*B*RS'
    //
    // Where B is bidiagonal, and LS/RS are unitary.
    //
    // Why are we doing this? Some sort of transformation is necessary
    // to reduce the matrix's nz elements to a square region. QR could
    // work too. We need nzs confined to a square region so that the
    // subsequent iterative process, which is based on rotations, can
    // work. (To zero out a term at (i,j), our rotations will also
    // affect (j,i).
    //
    // We prefer bidiagonalization over QR because it gets us "closer"
    // to the SVD, which should mean fewer iterations.

    // LS: cumulative left-handed transformations
    matd_t *LS = matd_identity(A->nrows);

    // RS: cumulative right-handed transformations.
    matd_t *RS = matd_identity(A->ncols);

    for (unsigned int hhidx = 0; hhidx < A->nrows; hhidx++)  {

        if (hhidx < A->ncols) {
            // We construct the normal of the reflection plane: let u
            // be the vector to reflect, x =[ M 0 0 0 ] the target
            // location for u (u') after reflection (with M = ||u||).
            //
            // The normal vector is then n = (u - x), but since we
            // could equally have the target location be x = [-M 0 0 0
            // ], we could use n = (u + x).
            //
            // We then normalize n. To ensure a reasonable magnitude,
            // we select the sign of M so as to maximize the magnitude
            // of the first element of (x +/- M). (Otherwise, we could
            // end up with a divide-by-zero if u[0] and M cancel.)
            //
            // The householder reflection matrix is then H=(I - nn'), and
            // u' = Hu.
            //
            //
            int vlen = A->nrows - hhidx;

            double *v = malloc(sizeof(double)*vlen);

            double mag2 = 0;
            for (int i = 0; i < vlen; i++) {
                v[i] = MATD_EL(B, hhidx+i, hhidx);
                mag2 += v[i]*v[i];
            }

            double oldv0 = v[0];
            if (oldv0 < 0)
                v[0] -= sqrt(mag2);
            else
                v[0] += sqrt(mag2);

            mag2 += -oldv0*oldv0 + v[0]*v[0];

            // normalize v
            double mag = sqrt(mag2);

            // this case arises with matrices of all zeros, for example.
            if (mag == 0) {
                free(v);
                continue;
            }

            for (int i = 0; i < vlen; i++)
                v[i] /= mag;

            // Q = I - 2vv'
            //matd_t *Q = matd_identity(A->nrows);
            //for (int i = 0; i < vlen; i++)
            //  for (int j = 0; j < vlen; j++)
            //    MATD_EL(Q, i+hhidx, j+hhidx) -= 2*v[i]*v[j];


            // LS = matd_op("F*M", LS, Q);
            // Implementation: take each row of LS, compute dot product with n,
            // subtract n (scaled by dot product) from it.
            for (unsigned int i = 0; i < LS->nrows; i++) {
                double dot = 0;
                for (int j = 0; j < vlen; j++)
                    dot += MATD_EL(LS, i, hhidx+j) * v[j];
                for (int j = 0; j < vlen; j++)
                    MATD_EL(LS, i, hhidx+j) -= 2*dot*v[j];
            }

            //  B = matd_op("M*F", Q, B); // should be Q', but Q is symmetric.
            for (unsigned int i = 0; i < B->ncols; i++) {
                double dot = 0;
                for (int j = 0; j < vlen; j++)
                    dot += MATD_EL(B, hhidx+j, i) * v[j];
                for (int j = 0; j < vlen; j++)
                    MATD_EL(B, hhidx+j, i) -= 2*dot*v[j];
            }

            free(v);
        }

        if (hhidx+2 < A->ncols) {
            int vlen = A->ncols - hhidx - 1;

            double *v = malloc(sizeof(double)*vlen);

            double mag2 = 0;
            for (int i = 0; i < vlen; i++) {
                v[i] = MATD_EL(B, hhidx, hhidx+i+1);
                mag2 += v[i]*v[i];
            }

            double oldv0 = v[0];
            if (oldv0 < 0)
                v[0] -= sqrt(mag2);
            else
                v[0] += sqrt(mag2);

            mag2 += -oldv0*oldv0 + v[0]*v[0];

            // compute magnitude of ([1 0 0..]+v)
            double mag = sqrt(mag2);

            // this case can occur when the vectors are already perpendicular
            if (mag == 0) {
                free(v);
                continue;
            }

            for (int i = 0; i < vlen; i++)
                v[i] /= mag;

            // TODO: optimize these multiplications
            // matd_t *Q = matd_identity(A->ncols);
            //  for (int i = 0; i < vlen; i++)
            //    for (int j = 0; j < vlen; j++)
            //       MATD_EL(Q, i+1+hhidx, j+1+hhidx) -= 2*v[i]*v[j];

            //  RS = matd_op("F*M", RS, Q);
            for (unsigned int i = 0; i < RS->nrows; i++) {
                double dot = 0;
                for (int j = 0; j < vlen; j++)
                    dot += MATD_EL(RS, i, hhidx+1+j) * v[j];
                for (int j = 0; j < vlen; j++)
                    MATD_EL(RS, i, hhidx+1+j) -= 2*dot*v[j];
            }

            //   B = matd_op("F*M", B, Q); // should be Q', but Q is symmetric.
            for (unsigned int i = 0; i < B->nrows; i++) {
                double dot = 0;
                for (int j = 0; j < vlen; j++)
                    dot += MATD_EL(B, i, hhidx+1+j) * v[j];
                for (int j = 0; j < vlen; j++)
                    MATD_EL(B, i, hhidx+1+j) -= 2*dot*v[j];
            }

            free(v);
        }
    }

    // empirically, we find a roughly linear worst-case number of iterations
    // as a function of rows*cols. maxiters ~= 1.5*nrows*ncols
    // we're a bit conservative below.
    int maxiters = 200 + 2 * A->nrows * A->ncols;
    assert(maxiters > 0); // reassure clang
    int iter;

    double maxv = 0; // maximum non-zero value being reduced this iteration

    double tol = 1E-10;

    // which method will we use to find the largest off-diagonal
    // element of B?
    const int find_max_method = 1; //(B->ncols < 6) ? 2 : 1;

    // for each of the first B->ncols rows, which index has the
    // maximum absolute value? (used by method 1)
    unsigned int *maxrowidx = malloc(sizeof(int)*B->ncols);
    unsigned int lastmaxi, lastmaxj;

    if (find_max_method == 1) {
        for (unsigned int i = 2; i < B->ncols; i++)
            maxrowidx[i] = max_idx(B, i, B->ncols);

        // note that we started the array at 2. That's because by setting
        // these values below, we'll recompute first two entries on the
        // first iteration!
        lastmaxi = 0, lastmaxj = 1;
    }

    for (iter = 0; iter < maxiters; iter++) {

        // No diagonalization required for 0x0 and 1x1 matrices.
        if (B->ncols < 2)
            break;

        // find the largest off-diagonal element of B, and put its
        // coordinates in maxi, maxj.
        int maxi, maxj;

        if (find_max_method == 1) {
            // method 1 is the "smarter" method which does at least
            // 4*ncols work. More work might be needed (up to
            // ncols*ncols), depending on data. Thus, this might be a
            // bit slower than the default method for very small
            // matrices.
            maxi = -1;
            maxv = -1;

            // every iteration, we must deal with the fact that rows
            // and columns lastmaxi and lastmaxj have been
            // modified. Update maxrowidx accordingly.

            // now, EVERY row also had columns lastmaxi and lastmaxj modified.
            for (unsigned int rowi = 0; rowi < B->ncols; rowi++) {

                // the magnitude of the largest off-diagonal element
                // in this row.
                double thismaxv;

                // row 'lastmaxi' and 'lastmaxj' have been completely
                // changed. compute from scratch.
                if (rowi == lastmaxi || rowi == lastmaxj) {
                    maxrowidx[rowi] = max_idx(B, rowi, B->ncols);
                    thismaxv = fabs(MATD_EL(B, rowi, maxrowidx[rowi]));
                    goto endrowi;
                }

                // our maximum entry was just modified. We don't know
                // if it went up or down, and so we don't know if it
                // is still the maximum. We have to update from
                // scratch.
                if (maxrowidx[rowi] == lastmaxi || maxrowidx[rowi] == lastmaxj) {
                    maxrowidx[rowi] = max_idx(B, rowi, B->ncols);
                    thismaxv = fabs(MATD_EL(B, rowi, maxrowidx[rowi]));
                    goto endrowi;
                }

                // This row is unchanged, except for columns
                // 'lastmaxi' and 'lastmaxj', and those columns were
                // not previously the largest entry...  just check to
                // see if they are now the maximum entry in their
                // row. (Remembering to consider off-diagonal entries
                // only!)
                thismaxv = fabs(MATD_EL(B, rowi, maxrowidx[rowi]));

                // check column lastmaxi. Is it now the maximum?
                if (lastmaxi != rowi) {
                    double v = fabs(MATD_EL(B, rowi, lastmaxi));
                    if (v > thismaxv) {
                        thismaxv = v;
                        maxrowidx[rowi] = lastmaxi;
                    }
                }

                // check column lastmaxj
                if (lastmaxj != rowi) {
                    double v = fabs(MATD_EL(B, rowi, lastmaxj));
                    if (v > thismaxv) {
                        thismaxv = v;
                        maxrowidx[rowi] = lastmaxj;
                    }
                }

                // does this row have the largest value we've seen so far?
              endrowi:
                if (thismaxv > maxv) {
                    maxv = thismaxv;
                    maxi = rowi;
                }
            }

            assert(maxi >= 0);
            maxj = maxrowidx[maxi];

            // save these for the next iteration.
            lastmaxi = maxi;
            lastmaxj = maxj;

            if (maxv < tol)
                break;

        } else if (find_max_method == 2) {
            // brute-force (reference) version.
            maxv = -1;

            // only search top "square" portion
            for (unsigned int i = 0; i < B->ncols; i++) {
                for (unsigned int j = 0; j < B->ncols; j++) {
                    if (i == j)
                        continue;

                    double v = fabs(MATD_EL(B, i, j));

                    if (v > maxv) {
                        maxi = i;
                        maxj = j;
                        maxv = v;
                    }
                }
            }

            // termination condition.
            if (maxv < tol)
                break;
        } else {
            assert(0);
        }

//        printf(">>> %5d %3d, %3d %15g\n", maxi, maxj, iter, maxv);

        // Now, solve the 2x2 SVD problem for the matrix
        // [ A0 A1 ]
        // [ A2 A3 ]
        double A0 = MATD_EL(B, maxi, maxi);
        double A1 = MATD_EL(B, maxi, maxj);
        double A2 = MATD_EL(B, maxj, maxi);
        double A3 = MATD_EL(B, maxj, maxj);

        if (1) {
            double AQ[4];
            AQ[0] = A0;
            AQ[1] = A1;
            AQ[2] = A2;
            AQ[3] = A3;

            double U[4], S[2], V[4];
            svd22(AQ, U, S, V);

/*  Reference (slow) implementation...

            // LS = LS * ROT(theta) = LS * QL
            matd_t *QL = matd_identity(A->nrows);
            MATD_EL(QL, maxi, maxi) = U[0];
            MATD_EL(QL, maxi, maxj) = U[1];
            MATD_EL(QL, maxj, maxi) = U[2];
            MATD_EL(QL, maxj, maxj) = U[3];

            matd_t *QR = matd_identity(A->ncols);
            MATD_EL(QR, maxi, maxi) = V[0];
            MATD_EL(QR, maxi, maxj) = V[1];
            MATD_EL(QR, maxj, maxi) = V[2];
            MATD_EL(QR, maxj, maxj) = V[3];

            LS = matd_op("F*M", LS, QL);
            RS = matd_op("F*M", RS, QR); // remember we'll transpose RS.
            B = matd_op("M'*F*M", QL, B, QR);

            matd_destroy(QL);
            matd_destroy(QR);
*/

            //  LS = matd_op("F*M", LS, QL);
            for (unsigned int i = 0; i < LS->nrows; i++) {
                double vi = MATD_EL(LS, i, maxi);
                double vj = MATD_EL(LS, i, maxj);

                MATD_EL(LS, i, maxi) = U[0]*vi + U[2]*vj;
                MATD_EL(LS, i, maxj) = U[1]*vi + U[3]*vj;
            }

            //  RS = matd_op("F*M", RS, QR); // remember we'll transpose RS.
            for (unsigned int i = 0; i < RS->nrows; i++) {
                double vi = MATD_EL(RS, i, maxi);
                double vj = MATD_EL(RS, i, maxj);

                MATD_EL(RS, i, maxi) = V[0]*vi + V[2]*vj;
                MATD_EL(RS, i, maxj) = V[1]*vi + V[3]*vj;
            }

            // B = matd_op("M'*F*M", QL, B, QR);
            // The QL matrix mixes rows of B.
            for (unsigned int i = 0; i < B->ncols; i++) {
                double vi = MATD_EL(B, maxi, i);
                double vj = MATD_EL(B, maxj, i);

                MATD_EL(B, maxi, i) = U[0]*vi + U[2]*vj;
                MATD_EL(B, maxj, i) = U[1]*vi + U[3]*vj;
            }

            // The QR matrix mixes columns of B.
            for (unsigned int i = 0; i < B->nrows; i++) {
                double vi = MATD_EL(B, i, maxi);
                double vj = MATD_EL(B, i, maxj);

                MATD_EL(B, i, maxi) = V[0]*vi + V[2]*vj;
                MATD_EL(B, i, maxj) = V[1]*vi + V[3]*vj;
            }
        }
    }

    free(maxrowidx);

    if (!(flags & MATD_SVD_NO_WARNINGS) && iter == maxiters) {
        debug_print("WARNING: maximum iters (maximum = %d, matrix %d x %d, max=%.15f)\n",
               iter, A->nrows, A->ncols, maxv);

//        matd_print(A, "%15f");
    }

    // them all positive by flipping the corresponding columns of
    // U/LS.
    int *idxs = malloc(sizeof(int)*A->ncols);
    double *vals = malloc(sizeof(double)*A->ncols);
    for (unsigned int i = 0; i < A->ncols; i++) {
        idxs[i] = i;
        vals[i] = MATD_EL(B, i, i);
    }

    // A bubble sort. Seriously.
    int changed;
    do {
        changed = 0;

        for (unsigned int i = 0; i + 1 < A->ncols; i++) {
            if (fabs(vals[i+1]) > fabs(vals[i])) {
                int tmpi = idxs[i];
                idxs[i] = idxs[i+1];
                idxs[i+1] = tmpi;

                double tmpv = vals[i];
                vals[i] = vals[i+1];
                vals[i+1] = tmpv;

                changed = 1;
            }
        }
    } while (changed);

    matd_t *LP = matd_identity(A->nrows);
    matd_t *RP = matd_identity(A->ncols);

    for (unsigned int i = 0; i < A->ncols; i++) {
        MATD_EL(LP, idxs[i], idxs[i]) = 0; // undo the identity above
        MATD_EL(RP, idxs[i], idxs[i]) = 0;

        MATD_EL(LP, idxs[i], i) = vals[i] < 0 ? -1 : 1;
        MATD_EL(RP, idxs[i], i) = 1; //vals[i] < 0 ? -1 : 1;
    }
    free(idxs);
    free(vals);

    // we've factored:
    // LP*(something)*RP'

    // solve for (something)
    B = matd_op("M'*F*M", LP, B, RP);

    // update LS and RS, remembering that RS will be transposed.
    LS = matd_op("F*M", LS, LP);
    RS = matd_op("F*M", RS, RP);

    matd_destroy(LP);
    matd_destroy(RP);

    matd_svd_t res;
    memset(&res, 0, sizeof(res));

    // make B exactly diagonal

    for (unsigned int i = 0; i < B->nrows; i++) {
        for (unsigned int j = 0; j < B->ncols; j++) {
            if (i != j)
                MATD_EL(B, i, j) = 0;
        }
    }

    res.U = LS;
    res.S = B;
    res.V = RS;

    return res;
}

matd_svd_t matd_svd(matd_t *A)
{
    return matd_svd_flags(A, 0);
}

matd_svd_t matd_svd_flags(matd_t *A, int flags)
{
    matd_svd_t res;

    if (A->ncols <= A->nrows) {
        res = matd_svd_tall(A, flags);
    } else {
        matd_t *At = matd_transpose(A);

        // A =U  S  V'
        // A'=V  S' U'

        matd_svd_t tmp = matd_svd_tall(At, flags);

        memset(&res, 0, sizeof(res));
        res.U = tmp.V; //matd_transpose(tmp.V);
        res.S = matd_transpose(tmp.S);
        res.V = tmp.U; //matd_transpose(tmp.U);

        matd_destroy(tmp.S);
        matd_destroy(At);
    }

/*
  matd_t *check = matd_op("M*M*M'-M", res.U, res.S, res.V, A);
  double maxerr = 0;

  for (int i = 0; i < check->nrows; i++)
  for (int j = 0; j < check->ncols; j++)
  maxerr = fmax(maxerr, fabs(MATD_EL(check, i, j)));

  matd_destroy(check);

  if (maxerr > 1e-7) {
  printf("bad maxerr: %15f\n", maxerr);
  }

  if (maxerr > 1e-5) {
  printf("bad maxerr: %15f\n", maxerr);
  matd_print(A, "%15f");
  assert(0);
  }

*/
    return res;
}


matd_plu_t *matd_plu(const matd_t *a)
{
    unsigned int *piv = calloc(a->nrows, sizeof(unsigned int));
    int pivsign = 1;
    matd_t *lu = matd_copy(a);

    // only for square matrices.
    assert(a->nrows == a->ncols);

    matd_plu_t *mlu = calloc(1, sizeof(matd_plu_t));

    for (unsigned int i = 0; i < a->nrows; i++)
        piv[i] = i;

    for (unsigned int j = 0; j < a->ncols; j++) {
        for (unsigned int i = 0; i < a->nrows; i++) {
            int kmax = i < j ? i : j; // min(i,j)

            // compute dot product of row i with column j (up through element kmax)
            double acc = 0;
            for (int k = 0; k < kmax; k++)
                acc += MATD_EL(lu, i, k) * MATD_EL(lu, k, j);

            MATD_EL(lu, i, j) -= acc;
        }

        // find pivot and exchange if necessary.
        unsigned int p = j;
        if (1) {
            for (unsigned int i = j+1; i < lu->nrows; i++) {
                if (fabs(MATD_EL(lu,i,j)) > fabs(MATD_EL(lu, p, j))) {
                    p = i;
                }
            }
        }

        // swap rows p and j?
        if (p != j) {
            TYPE *tmp = malloc(sizeof(TYPE)*lu->ncols);
            memcpy(tmp, &MATD_EL(lu, p, 0), sizeof(TYPE) * lu->ncols);
            memcpy(&MATD_EL(lu, p, 0), &MATD_EL(lu, j, 0), sizeof(TYPE) * lu->ncols);
            memcpy(&MATD_EL(lu, j, 0), tmp, sizeof(TYPE) * lu->ncols);
            int k = piv[p];
            piv[p] = piv[j];
            piv[j] = k;
            pivsign = -pivsign;
            free(tmp);
        }

        double LUjj = MATD_EL(lu, j, j);

        // If our pivot is very small (which means the matrix is
        // singular or nearly singular), replace with a new pivot of the
        // right sign.
        if (fabs(LUjj) < MATD_EPS) {
/*
            if (LUjj < 0)
                LUjj = -MATD_EPS;
            else
                LUjj = MATD_EPS;

            MATD_EL(lu, j, j) = LUjj;
*/
            mlu->singular = 1;
        }

        if (j < lu->ncols && j < lu->nrows && LUjj != 0) {
            LUjj = 1.0 / LUjj;
            for (unsigned int i = j+1; i < lu->nrows; i++)
                MATD_EL(lu, i, j) *= LUjj;
        }
    }

    mlu->lu = lu;
    mlu->piv = piv;
    mlu->pivsign = pivsign;

    return mlu;
}

void matd_plu_destroy(matd_plu_t *mlu)
{
    matd_destroy(mlu->lu);
    free(mlu->piv);
    memset(mlu, 0, sizeof(matd_plu_t));
    free(mlu);
}

double matd_plu_det(const matd_plu_t *mlu)
{
    matd_t *lu = mlu->lu;
    double det = mlu->pivsign;

    if (lu->nrows == lu->ncols) {
        for (unsigned int i = 0; i < lu->ncols; i++)
            det *= MATD_EL(lu, i, i);
    }

    return det;
}

matd_t *matd_plu_p(const matd_plu_t *mlu)
{
    matd_t *lu = mlu->lu;
    matd_t *P = matd_create(lu->nrows, lu->nrows);

    for (unsigned int i = 0; i < lu->nrows; i++) {
        MATD_EL(P, mlu->piv[i], i) = 1;
    }

    return P;
}

matd_t *matd_plu_l(const matd_plu_t *mlu)
{
    matd_t *lu = mlu->lu;

    matd_t *L = matd_create(lu->nrows, lu->ncols);
    for (unsigned int i = 0; i < lu->nrows; i++) {
        MATD_EL(L, i, i) = 1;

        for (unsigned int j = 0; j < i; j++) {
            MATD_EL(L, i, j) = MATD_EL(lu, i, j);
        }
    }

    return L;
}

matd_t *matd_plu_u(const matd_plu_t *mlu)
{
    matd_t *lu = mlu->lu;

    matd_t *U = matd_create(lu->ncols, lu->ncols);
    for (unsigned int i = 0; i < lu->ncols; i++) {
        for (unsigned int j = 0; j < lu->ncols; j++) {
            if (i <= j)
                MATD_EL(U, i, j) = MATD_EL(lu, i, j);
        }
    }

    return U;
}

// PLU = A
// Ax = B
// PLUx = B
// LUx = P'B
matd_t *matd_plu_solve(const matd_plu_t *mlu, const matd_t *b)
{
    matd_t *x = matd_copy(b);

    // permute right hand side
    for (unsigned int i = 0; i < mlu->lu->nrows; i++)
        memcpy(&MATD_EL(x, i, 0), &MATD_EL(b, mlu->piv[i], 0), sizeof(TYPE) * b->ncols);

    // solve Ly = b
    for (unsigned int k = 0; k < mlu->lu->nrows; k++) {
        for (unsigned int i = k+1; i < mlu->lu->nrows; i++) {
            double LUik = -MATD_EL(mlu->lu, i, k);
            for (unsigned int t = 0; t < b->ncols; t++)
                MATD_EL(x, i, t) += MATD_EL(x, k, t) * LUik;
        }
    }

    // solve Ux = y
    for (int k = mlu->lu->ncols-1; k >= 0; k--) {
        double LUkk = 1.0 / MATD_EL(mlu->lu, k, k);
        for (unsigned int t = 0; t < b->ncols; t++)
            MATD_EL(x, k, t) *= LUkk;

        for (int i = 0; i < k; i++) {
            double LUik = -MATD_EL(mlu->lu, i, k);
            for (unsigned int t = 0; t < b->ncols; t++)
                MATD_EL(x, i, t) += MATD_EL(x, k, t) *LUik;
        }
    }

    return x;
}

matd_t *matd_solve(matd_t *A, matd_t *b)
{
    matd_plu_t *mlu = matd_plu(A);
    matd_t *x = matd_plu_solve(mlu, b);

    matd_plu_destroy(mlu);
    return x;
}

#if 0

static int randi()
{
    int v = random()&31;
    v -= 15;
    return v;
}

static double randf()
{
    double v = 1.0 *random() / RAND_MAX;
    return 2*v - 1;
}

int main(int argc, char *argv[])
{
    if (1) {
        int maxdim = 16;
        matd_t *A = matd_create(maxdim, maxdim);

        for (int iter = 0; 1; iter++) {
            srand(iter);

            if (iter % 1000 == 0)
                printf("%d\n", iter);

            int m = 1 + (random()%(maxdim-1));
            int n = 1 + (random()%(maxdim-1));

            for (int i = 0; i < m*n; i++)
                A->data[i] = randi();

            A->nrows = m;
            A->ncols = n;

//            printf("%d %d ", m, n);
            matd_svd_t svd = matd_svd(A);
            matd_destroy(svd.U);
            matd_destroy(svd.S);
            matd_destroy(svd.V);

        }

/*        matd_t *A = matd_create_data(2, 5, (double[]) { 1, 5, 2, 6,
          3, 3, 0, 7,
          1, 1, 0, -2,
          4, 0, 9, 9, 2, 6, 1, 3, 2, 5, 5, 4, -1, 2, 5, 9, 8, 2 });

          matd_svd(A);
*/
        return 0;
    }


    struct svd22 s;

    srand(0);

    matd_t *A = matd_create(2, 2);
    MATD_EL(A,0,0) = 4;
    MATD_EL(A,0,1) = 7;
    MATD_EL(A,1,0) = 2;
    MATD_EL(A,1,1) = 6;

    matd_t *U = matd_create(2, 2);
    matd_t *V = matd_create(2, 2);
    matd_t *S = matd_create(2, 2);

    for (int iter = 0; 1; iter++) {
        if (iter % 100000 == 0)
            printf("%d\n", iter);

        MATD_EL(A,0,0) = randf();
        MATD_EL(A,0,1) = randf();
        MATD_EL(A,1,0) = randf();
        MATD_EL(A,1,1) = randf();

        matd_svd22_impl(A->data, &s);

        memcpy(U->data, s.U, 4*sizeof(double));
        memcpy(V->data, s.V, 4*sizeof(double));
        MATD_EL(S,0,0) = s.S[0];
        MATD_EL(S,1,1) = s.S[1];

        assert(s.S[0] >= s.S[1]);
        assert(s.S[0] >= 0);
        assert(s.S[1] >= 0);
        if (s.S[0] == 0) {
//            printf("*"); fflush(NULL);
//            printf("%15f %15f %15f %15f\n", MATD_EL(A,0,0), MATD_EL(A,0,1), MATD_EL(A,1,0), MATD_EL(A,1,1));
        }
        if (s.S[1] == 0) {
//            printf("#"); fflush(NULL);
        }

        matd_t *USV = matd_op("M*M*M'", U, S, V);

        double maxerr = 0;
        for (int i = 0; i < 4; i++)
            maxerr = fmax(maxerr, fabs(USV->data[i] - A->data[i]));

        if (0) {
            printf("------------------------------------\n");
            printf("A:\n");
            matd_print(A, "%15f");
            printf("\nUSV':\n");
            matd_print(USV, "%15f");
            printf("maxerr: %.15f\n", maxerr);
            printf("\n\n");
        }

        matd_destroy(USV);

        assert(maxerr < 0.00001);
    }
}

#endif

// XXX NGV Cholesky
/*static double *matd_cholesky_raw(double *A, int n)
  {
  double *L = (double*)calloc(n * n, sizeof(double));

  for (int i = 0; i < n; i++) {
  for (int j = 0; j < (i+1); j++) {
  double s = 0;
  for (int k = 0; k < j; k++)
  s += L[i * n + k] * L[j * n + k];
  L[i * n + j] = (i == j) ?
  sqrt(A[i * n + i] - s) :
  (1.0 / L[j * n + j] * (A[i * n + j] - s));
  }
  }

  return L;
  }

  matd_t *matd_cholesky(const matd_t *A)
  {
  assert(A->nrows == A->ncols);
  double *L_data = matd_cholesky_raw(A->data, A->nrows);
  matd_t *L = matd_create_data(A->nrows, A->ncols, L_data);
  free(L_data);
  return L;
  }*/

// NOTE: The below implementation of Cholesky is different from the one
// used in NGV.
matd_chol_t *matd_chol(matd_t *A)
{
    assert(A->nrows == A->ncols);
    int N = A->nrows;

    // make upper right
    matd_t *U = matd_copy(A);

    // don't actually need to clear lower-left... we won't touch it.
/*    for (int i = 0; i < U->nrows; i++) {
      for (int j = 0; j < i; j++) {
//            assert(MATD_EL(U, i, j) == MATD_EL(U, j, i));
MATD_EL(U, i, j) = 0;
}
}
*/
    int is_spd = 1; // (A->nrows == A->ncols);

    for (int i = 0; i < N; i++) {
        double d = MATD_EL(U, i, i);
        is_spd &= (d > 0);

        if (d < MATD_EPS)
            d = MATD_EPS;
        d = 1.0 / sqrt(d);

        for (int j = i; j < N; j++)
            MATD_EL(U, i, j) *= d;

        for (int j = i+1; j < N; j++) {
            double s = MATD_EL(U, i, j);

            if (s == 0)
                continue;

            for (int k = j; k < N; k++) {
                MATD_EL(U, j, k) -= MATD_EL(U, i, k)*s;
            }
        }
    }

    matd_chol_t *chol = calloc(1, sizeof(matd_chol_t));
    chol->is_spd = is_spd;
    chol->u = U;
    return chol;
}

void matd_chol_destroy(matd_chol_t *chol)
{
    matd_destroy(chol->u);
    free(chol);
}

// Solve: (U')x = b, U is upper triangular
void matd_ltransposetriangle_solve(matd_t *u, const TYPE *b, TYPE *x)
{
    int n = u->ncols;
    memcpy(x, b, n*sizeof(TYPE));
    for (int i = 0; i < n; i++) {
        x[i] /= MATD_EL(u, i, i);

        for (unsigned int j = i+1; j < u->ncols; j++) {
            x[j] -= x[i] * MATD_EL(u, i, j);
        }
    }
}

// Solve: Lx = b, L is lower triangular
void matd_ltriangle_solve(matd_t *L, const TYPE *b, TYPE *x)
{
    int n = L->ncols;

    for (int i = 0; i < n; i++) {
        double acc = b[i];

        for (int j = 0; j < i; j++) {
            acc -= MATD_EL(L, i, j)*x[j];
        }

        x[i] = acc / MATD_EL(L, i, i);
    }
}

// solve Ux = b, U is upper triangular
void matd_utriangle_solve(matd_t *u, const TYPE *b, TYPE *x)
{
    for (int i = u->ncols-1; i >= 0; i--) {
        double bi = b[i];

        double diag = MATD_EL(u, i, i);

        for (unsigned int j = i+1; j < u->ncols; j++)
            bi -= MATD_EL(u, i, j)*x[j];

        x[i] = bi / diag;
    }
}

matd_t *matd_chol_solve(const matd_chol_t *chol, const matd_t *b)
{
    matd_t *u = chol->u;

    matd_t *x = matd_copy(b);

    // LUx = b

    // solve Ly = b ==> (U')y = b

    for (unsigned int i = 0; i < u->nrows; i++) {
        for (unsigned int j = 0; j < i; j++) {
            // b[i] -= L[i,j]*x[j]... replicated across columns of b
            //   ==> i.e., ==>
            // b[i,k] -= L[i,j]*x[j,k]
            for (unsigned int k = 0; k < b->ncols; k++) {
                MATD_EL(x, i, k) -= MATD_EL(u, j, i)*MATD_EL(x, j, k);
            }
        }
        // x[i] = b[i] / L[i,i]
        for (unsigned int k = 0; k < b->ncols; k++) {
            MATD_EL(x, i, k) /= MATD_EL(u, i, i);
        }
    }

    // solve Ux = y
    for (int k = u->ncols-1; k >= 0; k--) {
        double LUkk = 1.0 / MATD_EL(u, k, k);
        for (unsigned int t = 0; t < b->ncols; t++)
            MATD_EL(x, k, t) *= LUkk;

        for (int i = 0; i < k; i++) {
            double LUik = -MATD_EL(u, i, k);
            for (unsigned int t = 0; t < b->ncols; t++)
                MATD_EL(x, i, t) += MATD_EL(x, k, t) *LUik;
        }
    }

    return x;
}

/*void matd_chol_solve(matd_chol_t *chol, const TYPE *b, TYPE *x)
  {
  matd_t *u = chol->u;

  TYPE y[u->ncols];
  matd_ltransposetriangle_solve(u, b, y);
  matd_utriangle_solve(u, y, x);
  }
*/
// only sensible on PSD matrices. had expected it to be faster than
// inverse via LU... for now, doesn't seem to be.
matd_t *matd_chol_inverse(matd_t *a)
{
    assert(a->nrows == a->ncols);

    matd_chol_t *chol = matd_chol(a);

    matd_t *eye = matd_identity(a->nrows);
    matd_t *inv = matd_chol_solve(chol, eye);
    matd_destroy(eye);
    matd_chol_destroy(chol);

    return inv;
}

double matd_max(matd_t *m)
{
    double d = -DBL_MAX;
    for(unsigned int x=0; x<m->nrows; x++) {
        for(unsigned int y=0; y<m->ncols; y++) {
            if(MATD_EL(m, x, y) > d)
                d = MATD_EL(m, x, y);
        }
    }

    return d;
}<|MERGE_RESOLUTION|>--- conflicted
+++ resolved
@@ -62,11 +62,8 @@
 matd_t *matd_create_scalar(TYPE v)
 {
     matd_t *m = calloc(1, sizeof(matd_t));
-<<<<<<< HEAD
-=======
     m->nrows = 0;
     m->ncols = 0;
->>>>>>> 5e60453d
     m->data = calloc(1, sizeof(double));
     m->data[0] = v;
 
