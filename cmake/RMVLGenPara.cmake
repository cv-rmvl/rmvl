# =====================================================================================
# 参数生成模块，包含以下主要功能：
#
#   1. rmvl_generate_para:        根据给定目标及对应的参数规范文件 *.para 生成 C++ 文件
#   2. rmvl_generate_module_para: 根据给定模块下的所有 para 目标生成 C++ 文件
#
# 以及以下次要功能：
#
#   1. system_date:   获取系统日期
# =====================================================================================

# ----------------------------------------------------------------------------
#   获取系统日期
#   用法:
#     system_date(
#       <output year> <output month> <output day>
#     )
#   示例:
#     system_date(
#       year  # 年份，格式为 yyyy
#       month # 月份，格式为 mm
#       day   # 日期，格式为 dd
#     )
# ----------------------------------------------------------------------------
function(system_date out_y out_m out_d)
  if(UNIX)
    execute_process(
      COMMAND date "+%Y-%m-%d"
      OUTPUT_VARIABLE date OUTPUT_STRIP_TRAILING_WHITESPACE
    )
  elseif(WIN32)
    execute_process(
      COMMAND cmd /c date /t
      OUTPUT_VARIABLE date
    )
  endif()
  # split
  string(SUBSTRING ${date} 0 4 year)
  string(SUBSTRING ${date} 5 2 month)
  string(SUBSTRING ${date} 8 2 day)
  set(${out_y} ${year} PARENT_SCOPE)
  set(${out_m} ${month} PARENT_SCOPE)
  set(${out_d} ${day} PARENT_SCOPE)
endfunction()

# ----------------------------------------------------------------------------
#   修正类型符号: 增加 C++ 的作用域
#     string   -> std::string     vector   -> std::vector
#     Point... -> cv::Point...    Matx...  -> cv::Matx...
#   用法:
#     _type_correct(
#       <value_type> <out_value_type>
#     )
#   示例:
#     _type_correct(
#       "${type_sym}" # 传入字符串
#       type_sym      # 传出字符串: 已经修正过的字符串
#     )
# ----------------------------------------------------------------------------
function(_type_correct value_type out_value_type)
  if(NOT WITH_OPENCV)
    set(cmt_prefix "// ")
  endif()
  set(retval ${value_type})
  string(REGEX REPLACE "(size_t|string|vector)" "std::\\1" retval "${retval}")
  string(REGEX REPLACE "(Point|Vec|Mat)" "${cmt_prefix}cv::\\1" retval "${retval}")
  string(REGEX REPLACE "Matx([1-9])([1-9])f" "${cmt_prefix}Matx<float,\\1,\\2>" retval "${retval}")
  string(REGEX REPLACE "Matx([1-9])([1-9])d" "${cmt_prefix}Matx<double,\\1,\\2>" retval "${retval}")
  string(REGEX REPLACE "Vec([1-9])f" "${cmt_prefix}Vec<float,\\1>" retval "${retval}")
  string(REGEX REPLACE "Vec([1-9])d" "${cmt_prefix}Vec<double,\\1>" retval "${retval}")
  set(${out_value_type} ${retval} PARENT_SCOPE)
endfunction()

# ----------------------------------------------------------------------------
#   按照常规的赋值模式解析参数规范文件的某一行内容
#   用法:
#     _parse_assign(
#       <line_str> <header> <source>
#     )
#   示例:
#     _parse_assign(
#       line_str         # 传入字符串: 一行的内容
#       ret_header       # 传出字符串: 头文件内容
#       ret_source_read  # read 函数传出字符串: 源文件内容
#       ret_source_write # write 函数传出字符串: 源文件内容
#     )
# ----------------------------------------------------------------------------
function(_parse_assign content_line header_line source_read_line source_write_line)
  list(LENGTH ${content_line} l)
  if(l GREATER 1)
    # 获取值类型符号
    list(GET ${content_line} 0 type_sym)
    # 修正值类型符号
    _type_correct("${type_sym}" type_sym_correct)
    # 获取标识符
    list(GET ${content_line} 1 id_sym)
    # 获取默认值和注释
    if(l GREATER 2)
      list(SUBLIST ${content_line} 2 -1 default_cmt)
    else()
      set(default_cmt "")
    endif()
    string(REGEX REPLACE ";" "" default_cmt "${default_cmt}")
    # 分离默认值和注释
    string(FIND "${default_cmt}" "#" cmt_idx)
    if(cmt_idx EQUAL -1)
      set(default_sym "${default_cmt}")
      set(comment_sym "${id_sym}")
    else()
      string(SUBSTRING "${default_cmt}" 0 ${cmt_idx} default_sym)
      math(EXPR cmt_idx "${cmt_idx} + 1")
      string(SUBSTRING "${default_cmt}" ${cmt_idx} -1 comment_sym)
    endif()
    # 添加默认值提示到注释中
    if(NOT default_sym STREQUAL "")
      set(comment_sym "${comment_sym} @note 默认值：`${default_sym}`")
    endif()
    # 修正非 string 类型的默认值
    if(NOT type_sym STREQUAL "string")
      _type_correct("${default_sym}" default_sym)
      string(REGEX REPLACE "," ", " default_sym "${default_sym}")
    endif()
  else()
    return()
  endif()
  # 获取 Header 部分的返回值
  set(ret_header_line "${ret_header_line}    //! ${comment_sym}\n")
  if("${default_sym}" STREQUAL "")
    set(ret_header_line "${ret_header_line}    ${type_sym_correct} ${id_sym}{};\n")
  else()
    set(ret_header_line "${ret_header_line}    ${type_sym_correct} ${id_sym} = ${default_sym};\n")
  endif()
  # 获取 Source 部分的返回值
<<<<<<< HEAD
  set(ret_source_line "${ret_source_line}    node = fs[\"${id_sym}\"];\n")
=======
  set(ret_source_read_line "${ret_source_read_line}    node = fs[\"${id_sym}\"];\n")
>>>>>>> e32cd4f0
  if(type_sym MATCHES "^uint\\w*|size_t")
    set(ret_source_read_line "${ret_source_read_line}    if (!node.isNone())\n    {\n")
    set(ret_source_read_line "${ret_source_read_line}        int tmp{};\n        node >> tmp;\n")
    set(ret_source_read_line "${ret_source_read_line}        ${id_sym} = static_cast<${type_sym_correct}>(tmp);\n    }\n")
    set(ret_source_write_line "${ret_source_write_line}    int tmp_${id_sym} = static_cast<int>(${id_sym});\n")
    set(ret_source_write_line "${ret_source_write_line}    fs << \"${id_sym}\" << tmp_${id_sym};\n")
  elseif(type_sym MATCHES "int|float|double|string|vector|Point\\w*|Mat\\w*|Vec\\w*")
<<<<<<< HEAD
    set(ret_source_line "${ret_source_line}    node.isNone() ? void(0) : (node >> ${id_sym});\n")
  else() # 枚举类型分支
    set(ret_source_line "${ret_source_line}    if (!node.isNone())\n    {\n")
    set(ret_source_line "${ret_source_line}        std::string tmp{};\n        node >> tmp;\n")
    set(ret_source_line "${ret_source_line}        ${id_sym} = map_${type_sym}.at(tmp);\n    }\n")
=======
    set(ret_source_read_line "${ret_source_read_line}    node.isNone() ? void(0) : (node >> ${id_sym});\n")
    set(ret_source_write_line "${ret_source_write_line}    fs << \"${id_sym}\" << ${id_sym};\n")
  else()
    set(ret_source_read_line "${ret_source_read_line}    if (!node.isNone())\n    {\n")
    set(ret_source_read_line "${ret_source_read_line}        std::string tmp{};\n        node >> tmp;\n")
    set(ret_source_read_line "${ret_source_read_line}        ${id_sym} = s2t_${type_sym}.at(tmp);\n    }\n")
    set(ret_source_write_line "${ret_source_write_line}    fs << \"${id_sym}\" << t2s_${type_sym}.at(${id_sym});\n")
>>>>>>> e32cd4f0
  endif()
  # 作用域提升
  set(${header_line} "${ret_header_line}" PARENT_SCOPE)
  set(${source_read_line} "${ret_source_read_line}" PARENT_SCOPE)
  set(${source_write_line} "${ret_source_write_line}" PARENT_SCOPE)
endfunction()

# ----------------------------------------------------------------------------
#   按照枚举定义模式解析参数规范文件的某一行内容
#   用法:
#     _parse_enumdef(
#       <line_str> <name of the enum>
#       <header_enum_line>
#       <source_enum_s2t_line> <source_enum_t2s_line>
#     )
#   示例:
#     _parse_enumdef(
#       line_str             # [in]  一行的内容
#       enum_name            # [in]  枚举名称
#       header_enum_line     # [out] 头文件额外内容
#       source_enum_s2t_line # [out] 源文件 string->tag 的额外内容
#       source_enum_t2s_line # [out] 源文件 tag->string 的额外内容
#     )
# ----------------------------------------------------------------------------
function(_parse_enumdef content_line enum_name header_enum_line source_enum_s2t_line source_enum_t2s_line)
  list(LENGTH ${content_line} l)
  # 获取标签符号
  list(GET ${content_line} 0 tag_sym)
  # 获取参考值和注释
  if(l GREATER 1)
    list(SUBLIST ${content_line} 1 -1 ref_cmt)
  else()
    set(ref_cmt "")
  endif()
  string(REGEX REPLACE ";" "" ref_cmt "${ref_cmt}")
  # 分离参考值和注释
  string(FIND "${ref_cmt}" "#" cmt_idx)
  if(cmt_idx EQUAL -1)
    set(ref_sym "${ref_cmt}")
    set(comment_sym "${tag_sym}")
  else()
    string(SUBSTRING "${ref_cmt}" 0 ${cmt_idx} ref_sym)
    math(EXPR cmt_idx "${cmt_idx} + 1")
    string(SUBSTRING "${ref_cmt}" ${cmt_idx} -1 comment_sym)
  endif()
  # 获取 Extra Header 部分的返回值
<<<<<<< HEAD
  set(ret_header_extra_line "    //! ${comment_sym}\n")
=======
  set(ret_header_enum_line "    //! ${comment_sym}\n")
>>>>>>> e32cd4f0
  if("${ref_sym}" STREQUAL "")
    set(ret_header_enum_line "${ret_header_enum_line}    ${tag_sym},\n")
  else()
    set(ret_header_enum_line "${ret_header_enum_line}    ${tag_sym} = ${ref_sym},\n")
  endif()
  # 获取 Extra Source 部分的返回值
<<<<<<< HEAD
  set(ret_source_extra_line "    {\"${tag_sym}\", ${enum_name}::${tag_sym}},\n")
  # 作用域提升
  set(${header_extra_line} "${ret_header_extra_line}" PARENT_SCOPE)
  set(${source_extra_line} "${ret_source_extra_line}" PARENT_SCOPE)
=======
  set(ret_source_enum_s2t_line "    {\"${tag_sym}\", ${enum_name}::${tag_sym}},\n")
  set(ret_source_enum_t2s_line "    {${enum_name}::${tag_sym}, \"${tag_sym}\"},\n")
  # 作用域提升
  set(${header_enum_line} "${ret_header_enum_line}" PARENT_SCOPE)
  set(${source_enum_s2t_line} "${ret_source_enum_s2t_line}" PARENT_SCOPE)
  set(${source_enum_t2s_line} "${ret_source_enum_t2s_line}" PARENT_SCOPE)
>>>>>>> e32cd4f0
endfunction()

# ----------------------------------------------------------------------------
#   将指定的 *.para 参数规范文件解析成 C++ 风格的内容
#   用法:
#     _para_parser(
#       <file_name>
#       <header_details> <source_read> <source_write>
#       <header_enum> <source_enum_s2t> <source_enum_t2s>
#       <status>
#     )
#   示例:
#     _para_parser(core.para # 名为 core.para 的参数规范文件
#       para_header_details  # 对应 .h/.hpp 文件的细节
#       para_source_read     # 对应 .cpp 文件 read 函数的实现细节
#       para_source_write    # 对应 .cpp 文件 write 函数的实现细节
#       para_header_enum     # 对应 .h/.hpp 文件 enum 部分的细节
#       para_source_enum_s2t # 对应 .cpp 文件 enum 部分 string->tag 的细节
#       para_source_enum_t2s # 对应 .cpp 文件 enum 部分 tag->string 的细节
#       status               # 返回值: 解析是否成功，成功返回 TRUE，失败返回 FALSE
#     )
# ----------------------------------------------------------------------------
<<<<<<< HEAD
function(_para_parser file_name header_details header_extra source_details source_extra status)
=======
function(_para_parser file_name header_details source_read source_write header_enum source_enum_s2t source_enum_t2s status)
>>>>>>> e32cd4f0
  # 初始化返回值
  file(READ ${file_name} out_val)
  if(NOT out_val)
    set(${status} FALSE PARENT_SCOPE)
    return()
  endif()
  string(REGEX REPLACE "\n" ";" out_val "${out_val}")
  # 解析每一行
  foreach(substr ${out_val})
    ################ get subing: line_str ################
    string(REGEX REPLACE "[ =]" ";" line_str "${substr}")
    set(tmp)
    foreach(word ${line_str})
      list(APPEND tmp "${word}")
    endforeach()
    set(line_str ${tmp})
    unset(tmp)
    # 判断解析模式
    if(line_str MATCHES "^enum")
      list(GET line_str 1 enum_name)
      string(REGEX REPLACE ";" "" enum_cmt "${line_str}")
      # 获取枚举声明的注释
      string(FIND "${enum_cmt}" "#" cmt_idx)
      if(cmt_idx EQUAL -1)
        set(enum_cmt "${enum_name} 枚举类型")
      else()
        math(EXPR cmt_idx "${cmt_idx} + 1")
        string(SUBSTRING "${enum_cmt}" ${cmt_idx} -1 enum_cmt)
      endif()
      set(ret_header_enum "${ret_header_enum}//! ${enum_cmt}\nenum class ${enum_name}\n{\n")
      set(ret_source_enum_s2t "${ret_source_enum_s2t}static const std::unordered_map<std::string, ${enum_name}> s2t_${enum_name} = {\n")
      set(ret_source_enum_t2s "${ret_source_enum_t2s}static const std::unordered_map<${enum_name}, std::string> t2s_${enum_name} = {\n")
      set(parse_mode "enum")
      continue()
    elseif(line_str MATCHES "^endenum")
      set(ret_header_enum "${ret_header_enum}};\n")
      set(ret_source_enum_s2t "${ret_source_enum_s2t}};\n")
      set(ret_source_enum_t2s "${ret_source_enum_t2s}};\n")
      unset(parse_mode)
      continue()
    endif()
    # 按照不同的模式进行解析
<<<<<<< HEAD
    unset(ret_header_extra_line)
=======
    unset(ret_header_enum_line)
    unset(ret_source_enum_s2t_line)
    unset(ret_source_enum_t2s_line)
>>>>>>> e32cd4f0
    unset(ret_header_line)
    unset(ret_source_read_line)
    unset(ret_source_write_line)
    if(line_str MATCHES "^#")
      continue()
    elseif("${parse_mode}" STREQUAL "enum")
      _parse_enumdef(
        line_str "${enum_name}"
        ret_header_enum_line
        ret_source_enum_s2t_line ret_source_enum_t2s_line
      )
      set(ret_header_enum "${ret_header_enum}${ret_header_enum_line}")
      set(ret_source_enum_s2t "${ret_source_enum_s2t}${ret_source_enum_s2t_line}")
      set(ret_source_enum_t2s "${ret_source_enum_t2s}${ret_source_enum_t2s_line}")
    else()
      _parse_assign(line_str ret_header_line ret_source_read_line ret_source_write_line)
      set(ret_header "${ret_header}${ret_header_line}")
      set(ret_source_read "${ret_source_read}${ret_source_read_line}")
      set(ret_source_write "${ret_source_write}${ret_source_write_line}")
    endif()
  endforeach(substr ${out_val})
  set(${header_enum} "${ret_header_enum}" PARENT_SCOPE)
  set(${source_enum_s2t} "${ret_source_enum_s2t}" PARENT_SCOPE)
  set(${source_enum_t2s} "${ret_source_enum_t2s}" PARENT_SCOPE)
  set(${header_details} "${ret_header}" PARENT_SCOPE)
  set(${source_read} "${ret_source_read}" PARENT_SCOPE)
  set(${source_write} "${ret_source_write}" PARENT_SCOPE)
  set(${status} TRUE PARENT_SCOPE)
endfunction()

# ----------------------------------------------------------------------------
#   根据指定的目标名在 param 文件夹下对应的 *.para 参数规范文件和可选的模块名生成对应的 C++ 代码
#   用法:
#     rmvl_generate_para(
#       <target_name>
#       [MODULE module_name]
#     )
#   示例:
#     rmvl_generate_para(
#       mytarget        # 目标名称
#       MODULE mymodule # 模块名称为 mymodule
#     )
# ----------------------------------------------------------------------------
function(rmvl_generate_para target_name)
  set(one_value MODULE)
  cmake_parse_arguments(PARA "" "${one_value}" "" ${ARGN})
  ########################### message begin ###########################
  if("${PARA_MODULE}" STREQUAL "")
    set(module_name "${target_name}")
  else()
    set(module_name "${PARA_MODULE}")
  endif()
  set(file_name "param/${target_name}.para")
  set(para_msg "Performing Conversion ${target_name}.para")
  message(STATUS "${para_msg}")
  if(DEFINED BUILD_${the_module}_INIT AND NOT BUILD_${the_module}_INIT)
    message(STATUS "${para_msg} - skipped")
    return()
  endif()
  ################## snake to camel (get class name) ##################
  string(REGEX REPLACE "_" ";" para_name_cut "${target_name}_param")
  set(class_name "")
  foreach(_sub ${para_name_cut})
    string(SUBSTRING ${_sub} 0 1 first_c)
    string(TOUPPER ${first_c} first_c)
    string(SUBSTRING ${_sub} 1 -1 remain_c)
    list(APPEND class_name "${first_c}${remain_c}")
    string(REGEX REPLACE ";" "" class_name "${class_name}")
  endforeach()
  ###################### Generate C++ class file ######################
  system_date(year month day)
  string(FIND "${RMVLPARA_${module_name}}" "${target_name}" target_idx)
  if(target_idx EQUAL -1)
    set(RMVLPARA_${module_name} "${RMVLPARA_${module_name}}" "${target_name}" CACHE INTERNAL "${module_name} parameters")
  endif()  
  # parse *.para file
  _para_parser(
    ${file_name}
    para_header_details para_source_read para_source_write
    para_header_enum para_source_enum_s2t para_source_enum_t2s
    para_status
  )
  if(NOT para_status)
    message(STATUS "${para_msg} - failed")
    return()
  endif()
  set(para_include_path)
  # has module
  if(PARA_MODULE)
    set(header_ext "h")
    set(para_include_path "rmvlpara/${module_name}/${target_name}.${header_ext}")
    if(WITH_OPENCV)
      configure_file(
        ${para_template_path}/para_generator_source.in
        ${CMAKE_CURRENT_LIST_DIR}/src/${target_name}/para/param.cpp
        @ONLY
      )
    endif()
  # dosen't have module
  else()
    set(header_ext "hpp")
    set(para_include_path "rmvlpara/${module_name}.${header_ext}")
    if(WITH_OPENCV)
      configure_file(
        ${para_template_path}/para_generator_source.in
        ${CMAKE_CURRENT_LIST_DIR}/src/para/param.cpp
        @ONLY
      )
    endif()
    set(def_new_group "${def_new_group}//! @addtogroup para\n//! @{\n")
    set(def_new_group "${def_new_group}//! @defgroup para_${module_name} ${module_name} 的参数模块\n")
    set(def_new_group "${def_new_group}//! @addtogroup para_${module_name}\n//! @{\n")
    set(def_new_group "${def_new_group}//! @brief 与 @ref ${module_name} 相关的参数模块，包含...\n")
    set(def_new_group "${def_new_group}//! @} para_${module_name}\n//! @} para\n")
  endif()
  if(WITH_OPENCV)
    configure_file(
      ${para_template_path}/para_generator_header.in
      ${CMAKE_CURRENT_LIST_DIR}/include/${para_include_path}
      @ONLY
    )
  else()
    configure_file(
      ${para_template_path}/para_generator_header_without_cv.in
      ${CMAKE_CURRENT_LIST_DIR}/include/${para_include_path}
      @ONLY
    )
  endif()
  unset(para_include_path)
  ############################ message end ############################
  message(STATUS "${para_msg} - done")
endfunction()

# ----------------------------------------------------------------------------
#   根据给定模块下所有的 para 目标，生成对应的 C++ 代码
#   用法:
#     rmvl_generate_module_para(
#       <module_name>
#     )
#   示例:
#     rmvl_generate_module_para(combo)
# ----------------------------------------------------------------------------
function(rmvl_generate_module_para module_name)
  ########################### message begin ###########################
  set(para_msg "Performing Conversion ${module_name} Module")
  message(STATUS "${para_msg}")
  ######################## Generate C++ header ########################
  system_date(year month day)
  set(para_module_header_details "")
  foreach(_sub ${RMVLPARA_${module_name}})
    string(TOUPPER "${_sub}" _upper)
    set(para_module_header_details "${para_module_header_details}\n#ifdef HAVE_RMVL_${_upper}\n")
    set(para_module_header_details "${para_module_header_details}#include \"${module_name}/${_sub}.h\"\n")
    set(para_module_header_details "${para_module_header_details}#endif // HAVE_RMVL_${_upper}\n")
  endforeach()
  # generate C++ file
  configure_file(
    ${para_template_path}/para_generator_module.in
    ${CMAKE_CURRENT_LIST_DIR}/include/rmvlpara/${module_name}.hpp
    @ONLY
  )
  ############################ message end ############################
  message(STATUS "${para_msg} - done")
endfunction()<|MERGE_RESOLUTION|>--- conflicted
+++ resolved
@@ -131,11 +131,7 @@
     set(ret_header_line "${ret_header_line}    ${type_sym_correct} ${id_sym} = ${default_sym};\n")
   endif()
   # 获取 Source 部分的返回值
-<<<<<<< HEAD
-  set(ret_source_line "${ret_source_line}    node = fs[\"${id_sym}\"];\n")
-=======
   set(ret_source_read_line "${ret_source_read_line}    node = fs[\"${id_sym}\"];\n")
->>>>>>> e32cd4f0
   if(type_sym MATCHES "^uint\\w*|size_t")
     set(ret_source_read_line "${ret_source_read_line}    if (!node.isNone())\n    {\n")
     set(ret_source_read_line "${ret_source_read_line}        int tmp{};\n        node >> tmp;\n")
@@ -143,13 +139,6 @@
     set(ret_source_write_line "${ret_source_write_line}    int tmp_${id_sym} = static_cast<int>(${id_sym});\n")
     set(ret_source_write_line "${ret_source_write_line}    fs << \"${id_sym}\" << tmp_${id_sym};\n")
   elseif(type_sym MATCHES "int|float|double|string|vector|Point\\w*|Mat\\w*|Vec\\w*")
-<<<<<<< HEAD
-    set(ret_source_line "${ret_source_line}    node.isNone() ? void(0) : (node >> ${id_sym});\n")
-  else() # 枚举类型分支
-    set(ret_source_line "${ret_source_line}    if (!node.isNone())\n    {\n")
-    set(ret_source_line "${ret_source_line}        std::string tmp{};\n        node >> tmp;\n")
-    set(ret_source_line "${ret_source_line}        ${id_sym} = map_${type_sym}.at(tmp);\n    }\n")
-=======
     set(ret_source_read_line "${ret_source_read_line}    node.isNone() ? void(0) : (node >> ${id_sym});\n")
     set(ret_source_write_line "${ret_source_write_line}    fs << \"${id_sym}\" << ${id_sym};\n")
   else()
@@ -157,7 +146,6 @@
     set(ret_source_read_line "${ret_source_read_line}        std::string tmp{};\n        node >> tmp;\n")
     set(ret_source_read_line "${ret_source_read_line}        ${id_sym} = s2t_${type_sym}.at(tmp);\n    }\n")
     set(ret_source_write_line "${ret_source_write_line}    fs << \"${id_sym}\" << t2s_${type_sym}.at(${id_sym});\n")
->>>>>>> e32cd4f0
   endif()
   # 作用域提升
   set(${header_line} "${ret_header_line}" PARENT_SCOPE)
@@ -204,30 +192,19 @@
     string(SUBSTRING "${ref_cmt}" ${cmt_idx} -1 comment_sym)
   endif()
   # 获取 Extra Header 部分的返回值
-<<<<<<< HEAD
-  set(ret_header_extra_line "    //! ${comment_sym}\n")
-=======
   set(ret_header_enum_line "    //! ${comment_sym}\n")
->>>>>>> e32cd4f0
   if("${ref_sym}" STREQUAL "")
     set(ret_header_enum_line "${ret_header_enum_line}    ${tag_sym},\n")
   else()
     set(ret_header_enum_line "${ret_header_enum_line}    ${tag_sym} = ${ref_sym},\n")
   endif()
   # 获取 Extra Source 部分的返回值
-<<<<<<< HEAD
-  set(ret_source_extra_line "    {\"${tag_sym}\", ${enum_name}::${tag_sym}},\n")
-  # 作用域提升
-  set(${header_extra_line} "${ret_header_extra_line}" PARENT_SCOPE)
-  set(${source_extra_line} "${ret_source_extra_line}" PARENT_SCOPE)
-=======
   set(ret_source_enum_s2t_line "    {\"${tag_sym}\", ${enum_name}::${tag_sym}},\n")
   set(ret_source_enum_t2s_line "    {${enum_name}::${tag_sym}, \"${tag_sym}\"},\n")
   # 作用域提升
   set(${header_enum_line} "${ret_header_enum_line}" PARENT_SCOPE)
   set(${source_enum_s2t_line} "${ret_source_enum_s2t_line}" PARENT_SCOPE)
   set(${source_enum_t2s_line} "${ret_source_enum_t2s_line}" PARENT_SCOPE)
->>>>>>> e32cd4f0
 endfunction()
 
 # ----------------------------------------------------------------------------
@@ -250,11 +227,7 @@
 #       status               # 返回值: 解析是否成功，成功返回 TRUE，失败返回 FALSE
 #     )
 # ----------------------------------------------------------------------------
-<<<<<<< HEAD
-function(_para_parser file_name header_details header_extra source_details source_extra status)
-=======
 function(_para_parser file_name header_details source_read source_write header_enum source_enum_s2t source_enum_t2s status)
->>>>>>> e32cd4f0
   # 初始化返回值
   file(READ ${file_name} out_val)
   if(NOT out_val)
@@ -297,13 +270,9 @@
       continue()
     endif()
     # 按照不同的模式进行解析
-<<<<<<< HEAD
-    unset(ret_header_extra_line)
-=======
     unset(ret_header_enum_line)
     unset(ret_source_enum_s2t_line)
     unset(ret_source_enum_t2s_line)
->>>>>>> e32cd4f0
     unset(ret_header_line)
     unset(ret_source_read_line)
     unset(ret_source_write_line)
